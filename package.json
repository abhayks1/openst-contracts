--- conflicted
+++ resolved
@@ -1,10 +1,6 @@
 {
   "name": "@openstfoundation/openst-payments",
-<<<<<<< HEAD
   "version": "1.0.5-beta.5",
-=======
-  "version": "1.0.5-beta.4",
->>>>>>> 34f19b20
   "description": "Payment infrastructure on top of the OpenST network.",
   "keywords": [
     "openst",
