--- conflicted
+++ resolved
@@ -4,12 +4,8 @@
   "description": "",
   "dependencies": {
     "@openstfoundation/openst-cache": "1.0.1-beta.1",
-<<<<<<< HEAD
-    "@openstfoundation/openst-notification": "1.0.0-beta.1",
+    "@openstfoundation/openst-notification": "1.0.0-beta.6",
     "@ostdotcom/ost-price-oracle": "^1.0.0-beta.4",
-=======
-    "@openstfoundation/openst-notification": "1.0.0-beta.6",
->>>>>>> 72bb6f5e
     "bignumber": "^1.1.0",
     "bignumber.js": "^4.1.0",
     "moment": "^2.19.2",
