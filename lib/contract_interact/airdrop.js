--- conflicted
+++ resolved
@@ -26,12 +26,7 @@
 ;
 
 const contractAbi = coreAddresses.getAbiForContract('airdrop')
-<<<<<<< HEAD
-  , currContract = new web3RpcProvider.eth.Contract(contractAbi)
-=======
   , currContract = new web3Provider.eth.Contract(contractAbi)
-  , gasLimit = coreConstants.OST_GAS_LIMIT
->>>>>>> 19f2c435
 ;
 
 /**
