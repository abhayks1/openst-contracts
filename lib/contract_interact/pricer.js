//"use strict";

/**
 *
 * This is a utility file which would be used for executing all methods on Pricer contract.<br><br>
 *
 * @module lib/contract_interact/pricer
 *
 */

const rootPrefix = '../..'
  , BigNumber = require('bignumber.js')
  , Token = require('./branded_token')
  , basicHelper = require(rootPrefix + '/helpers/basic_helper')
  , cHelper = require(rootPrefix + '/lib/contract_interact/cache_helper')
  , coreAddresses = require(rootPrefix + '/config/core_addresses')
  , coreConstants = require(rootPrefix + '/config/core_constants')
  , eventDecoder = require(rootPrefix + '/lib/web3/events/decoder')
  , helper = require(rootPrefix + '/lib/contract_interact/helper')
  , responseHelper = require(rootPrefix + '/lib/formatter/response')
  , web3RpcProvider = require(rootPrefix + '/lib/web3/providers/rpc')
  , logger = require(rootPrefix + '/helpers/custom_console_logger');
;

const contractName = 'pricer'
  , gasLimit = coreConstants.OST_GAS_LIMIT
  , contractAbi = coreAddresses.getAbiForContract(contractName)
  , currContract = new web3RpcProvider.eth.Contract(contractAbi)
;

/**
 * @constructor
 *
 * @param {Hex} pricerAddress - pricer contract address
 * @param {string} chainId - chain ID
 *
 */
const Pricer = module.exports = function (pricerAddress, chainId) {

  const oThis = this;
  oThis.contractAddress = pricerAddress;
  oThis.chainId = chainId;
  oThis.cacheHelper = new cHelper(chainId);
  // create address to name map
  oThis.addressToNameMap[pricerAddress.toLowerCase()] = contractName;

  oThis.brandedToken().then(function(response) {
    oThis.brandedTokenAddress = response.data.brandedToken;
    oThis.token = new Token(response.data.brandedToken, oThis.chainId);
    oThis.addressToNameMap[response.data.brandedToken.toLowerCase()] = 'brandedtoken';
  });

  oThis.conversionRate().then(function(response) {
    oThis.pricerConversionRate = response.data.conversionRate;
  });

  oThis.decimals().then(function(response) {
    oThis.pricerDecimals = response.data.decimals;
  });

};


Pricer.prototype = {
  // Define all the properties
  contractAddress: null,
  chainId: null,
  token: null,
  addressToNameMap: {},
  brandedTokenAddress: null,
  cacheHelper: null,
  pricerConversionRate: null,
  pricerDecimals: null,

  /**
  * Get branded token address of pricer
  *
  * @return {Promise}
  *
  */
  brandedToken: async function () {
    const transactionObject = currContract.methods.brandedToken();
    const encodedABI = transactionObject.encodeABI();
    const transactionOutputs = helper.getTransactionOutputs(transactionObject);
    const response = await helper.call(web3RpcProvider, this.contractAddress, encodedABI, {}, transactionOutputs);
    return Promise.resolve(responseHelper.successWithData({brandedToken: response[0]}));
  },


  /**
  * Get acceptable margin for the given currency
  *
  * @param {string} currency - quote currency
  *
  * @return {Promise}
  *
  */
  acceptedMargins: async function (currency) {
    const oThis = this;
    if (!helper.isValidCurrency(currency, false)) {
      return Promise.resolve(responseHelper.error('l_ci_p_am_1', 'currency is mandatory'));
    }
    var cacheResult = await oThis.cacheHelper.getAcceptedMarginsFromCache(currency, oThis.contractAddress);
    if (cacheResult.isSuccess() && cacheResult.data.response !== null) {
      return responseHelper.successWithData({acceptedMargins: cacheResult.data.response});
    } else {
      const transactionObject = currContract.methods.acceptedMargins(web3RpcProvider.utils.asciiToHex(currency));
      const encodedABI = transactionObject.encodeABI();
      const transactionOutputs = helper.getTransactionOutputs(transactionObject);
      const response = await helper.call(web3RpcProvider, this.contractAddress, encodedABI, {}, transactionOutputs);
      // update cache
      oThis.cacheHelper.setAcceptedMarginsToCache(currency, oThis.contractAddress, response[0]);
      return Promise.resolve(responseHelper.successWithData({acceptedMargins: response[0]}));
    }
  },


  /**
  * Get address of price oracle for the given currency
  *
  * @param {string} currency - quote currency
  *
  * @return {Promise}
  *
  */
  priceOracles: async function (currency) {
    if (!helper.isValidCurrency(currency, false)) {
      return Promise.resolve(responseHelper.error('l_ci_p_po_1', 'currency is mandatory'));
    }
    const transactionObject = currContract.methods.priceOracles(web3RpcProvider.utils.asciiToHex(currency));
    const encodedABI = transactionObject.encodeABI();
    const transactionOutputs = helper.getTransactionOutputs(transactionObject);
    const response = await helper.call(web3RpcProvider, this.contractAddress, encodedABI, {}, transactionOutputs);
    return Promise.resolve(responseHelper.successWithData({priceOracles: response[0]}));
  },


  /**
  * Get base currency of pricer
  *
  * @return {Promise}
  *
  */
  baseCurrency: async function () {
    const transactionObject = currContract.methods.baseCurrency();
    const encodedABI = transactionObject.encodeABI();
    const transactionOutputs = helper.getTransactionOutputs(transactionObject);
    const response = await helper.call(web3RpcProvider, this.contractAddress, encodedABI, {}, transactionOutputs);
    return Promise.resolve(responseHelper.successWithData({baseCurrency: response[0], symbol: web3RpcProvider.utils.hexToString(response[0])}));
  },


  /**
  * Get decimal of pricer
  *
  * @return {Promise}
  *
  */
  decimals: async function () {
    const transactionObject = currContract.methods.decimals();
    const encodedABI = transactionObject.encodeABI();
    const transactionOutputs = helper.getTransactionOutputs(transactionObject);
    const response = await helper.call(web3RpcProvider, this.contractAddress, encodedABI, {}, transactionOutputs);
    return Promise.resolve(responseHelper.successWithData({decimals: response[0]}));
  },


  /**
  * Get conversion rate of pricer
  *
  * @return {Promise}
  *
  */
  conversionRate: async function () {
    const transactionObject = currContract.methods.conversionRate();
    const encodedABI = transactionObject.encodeABI();
    const transactionOutputs = helper.getTransactionOutputs(transactionObject);
    const response = await helper.call(web3RpcProvider, this.contractAddress, encodedABI, {}, transactionOutputs);
    return Promise.resolve(responseHelper.successWithData({conversionRate: response[0]}));
  },


  /**
  * Validate set price oracle parameters
  *
  * @param {string} senderAddr - address of sender
  * @param {string} currency - quote currency
  * @param {string} address - address of price pracle
  * @param {BigNumber} gasPrice - gas price
  *
  * @return {response}
  *
  */
  validateSetPriceOracleParams: function (senderAddress, currency, address, gasPrice) {
    if (!helper.isValidCurrency(currency, false)) {
      return responseHelper.error('l_ci_p_spo_1', 'currency is mandatory');
    }
    if (!gasPrice) {
      return responseHelper.error('l_ci_p_spo_2', 'gas is mandatory');
    }
    if (!helper.isAddressValid(address)) {
      return responseHelper.error('l_ci_p_spo_3', 'address is invalid');
    }
    if (!helper.isAddressValid(senderAddress)) {
      return responseHelper.error('l_ci_p_spo_4', 'address is invalid');
    }
    return responseHelper.successWithData({});
  },

  /**
  * Set or updates the price oracle address for a given currency
  *
  * @param {string} senderAddr - address of sender
  * @param {string} senderPassphrase - passphrase of sender
  * @param {string} currency - quote currency
  * @param {string} address - address of price pracle
  * @param {BigNumber} gasPrice - gas price
  * @param {object} options - for params like returnType, tag.
  *
  * @return {Promise}
  *
  */
  setPriceOracle: function (senderAddress, senderPassphrase, currency, address, gasPrice, options) {

    const oThis = this;

    return new Promise(function (onResolve, onReject) {
      const validationResponse = oThis.validateSetPriceOracleParams(senderAddress, currency, address, gasPrice);
      if (validationResponse.isFailure()) {
        return onResolve(validationResponse);
      }

      const returnType = basicHelper.getReturnType(options.returnType);

      const transactionObject = currContract.methods.setPriceOracle(
        web3RpcProvider.utils.asciiToHex(currency),
        address);

      const notificationData = helper.getNotificationData(
<<<<<<< HEAD
        ['payment.pricer.setPriceOracle'],
=======
        ['payments.pricer.setPriceOracle'],
        'OST',
>>>>>>> 72bb6f5e
        'setPriceOracle',
        contractName,
        oThis.contractAddress,
        web3RpcProvider,
        oThis.chainId,
        options);

      const params = {
        transactionObject: transactionObject,
        notificationData: notificationData,
        senderAddress: senderAddress,
        senderPassphrase: senderPassphrase,
        contractAddress: oThis.contractAddress,
        gasPrice: gasPrice,
        gasLimit: gasLimit,
        web3RpcProvider: web3RpcProvider,
        successCallback: null,
        failCallback: null,
        errorCode: "l_ci_p_spo_5"
      };

      return onResolve(helper.performSend(params, returnType));

    });

  },


  /**
  * Validate unset price oracle parameters
  *
  * @param {string} senderAddr - address of sender
  * @param {string} currency - quote currency
  * @param {BigNumber} gasPrice - gas price
  *
  * @return {response}
  *
  */
  validateUnsetPriceOracleParams: function (senderAddress, currency, gasPrice) {
    if (!helper.isValidCurrency(currency, false)) {
      return responseHelper.error('l_ci_p_uspo_1', 'currency is mandatory');
    }
    if (!gasPrice) {
      return responseHelper.error('l_ci_p_uspo_2', 'gas is mandatory');
    }
    if (!helper.isAddressValid(senderAddress)) {
      return responseHelper.error('l_ci_p_uspo_3', 'address is invalid');
    }
    return responseHelper.successWithData({});
  },

  /**
  * Remove the price oracle address for a given currency
  *
  * @param {string} senderAddr - address of sender
  * @param {string} senderPassphrase - passphrase of sender
  * @param {string} currency - quote currency
  * @param {BigNumber} gasPrice - gas price
  * @param {object} options - for params like returnType, tag.
  *
  * @return {Promise}
  *
  */
  unsetPriceOracle: function (senderAddress, senderPassphrase, currency, gasPrice, options) {

    const oThis = this;

    return new Promise(function (onResolve, onReject) {
      const validationResponse = oThis.validateUnsetPriceOracleParams(senderAddress, currency, gasPrice);

      if (validationResponse.isFailure()) {
        return onResolve(validationResponse);
      }

      const returnType = basicHelper.getReturnType(options.returnType);

      const transactionObject = currContract.methods.unsetPriceOracle(web3RpcProvider.utils.asciiToHex(currency));

      const notificationData = helper.getNotificationData(
<<<<<<< HEAD
        ['payment.pricer.unsetPriceOracle'],
=======
        ['payments.pricer.unsetPriceOracle'],
        'OST',
>>>>>>> 72bb6f5e
        'unsetPriceOracle',
        contractName,
        oThis.contractAddress,
        web3RpcProvider,
        oThis.chainId,
        options);

      const params = {
        transactionObject: transactionObject,
        notificationData: notificationData,
        senderAddress: senderAddress,
        senderPassphrase: senderPassphrase,
        contractAddress: oThis.contractAddress,
        gasPrice: gasPrice,
        gasLimit: gasLimit,
        web3RpcProvider: web3RpcProvider,
        successCallback: null,
        failCallback: null,
        errorCode: "l_ci_p_uspo_4"
      };

      return onResolve(helper.performSend(params, returnType));
    });

  },

  /**
  * Validate set accepted margin params parameters
  *
  * @param {string} senderAddress - address of sender
  * @param {string} currency - quote currency
  * @param {BigNumber} acceptedMargin - accepted margin for the given currency (in wei)
  * @param {BigNumber} gasPrice - gas price
  *
  * @return {response}
  *
  */
  validateSetAcceptedMarginParams: function (senderAddress, currency, acceptedMargin, gasPrice) {

    acceptedMargin = new BigNumber(acceptedMargin);

    if (!helper.isValidCurrency(currency, false)) {
      return responseHelper.error('l_ci_p_sam_1', 'currency is mandatory');
    }
    if (!gasPrice) {
      return responseHelper.error('l_ci_p_sam_2', 'gas price is mandatory');
    }
    if (acceptedMargin.isNaN() || !acceptedMargin.isInteger() || acceptedMargin.lt(0)) {
      return responseHelper.error('l_ci_p_sam_3', 'accepted margin cannot be negative');
    }
    if (!helper.isAddressValid(senderAddress)) {
      return responseHelper.error('l_ci_p_sam_4', 'address is invalid');
    }
    return responseHelper.successWithData({});

  },

  /**
  * Set or update the acceptable margin range for a given currency
  *
  * @param {string} senderAddr - address of sender
  * @param {string} senderPassphrase - passphrase of sender
  * @param {string} currency - quote currency
  * @param {BigNumber} acceptedMargin - accepted margin for the given currency (in wei)
  * @param {BigNumber} gasPrice - gas price
  * @param {object} options - for params like returnType, tag.
  *
  * @return {Promise}
  *
  */
  setAcceptedMargin: function (senderAddress, senderPassphrase, currency, acceptedMargin, gasPrice, options) {

    const oThis = this;

    return new Promise(function (onResolve, onReject) {

      const validationResponse = oThis.validateSetAcceptedMarginParams(senderAddress, currency, acceptedMargin, gasPrice);

      if (validationResponse.isFailure()) {
        return onResolve(validationResponse);
      }

      const returnType = basicHelper.getReturnType(options.returnType);

      const transactionObject = currContract.methods.setAcceptedMargin(
        web3RpcProvider.utils.asciiToHex(currency),
        acceptedMargin);

      const notificationData = helper.getNotificationData(
<<<<<<< HEAD
        ['payment.pricer.setAcceptedMargin'],
=======
        ['payments.pricer.setAcceptedMargin'],
        'OST',
>>>>>>> 72bb6f5e
        'setAcceptedMargin',
        contractName,
        oThis.contractAddress,
        web3RpcProvider,
        oThis.chainId,
        options);

      const successCallback = function(receipt) {
        return oThis.verifyReceiptAndUpdateAcceptedMarginCache(acceptedMargin, currency, receipt);
      };

      const params = {
        transactionObject: transactionObject,
        notificationData: notificationData,
        senderAddress: senderAddress,
        senderPassphrase: senderPassphrase,
        contractAddress: oThis.contractAddress,
        gasPrice: gasPrice,
        gasLimit: gasLimit,
        web3RpcProvider: web3RpcProvider,
        successCallback: successCallback,
        failCallback: null,
        errorCode: "l_ci_p_sam_6"
      };

      return onResolve(helper.performSend(params, returnType));
    });

  },


  /**
  * Verify receipt and update accepted margin in cache
  *
  * @param {BigNumber} acceptedMargin - accepted margin for the given currency (in wei)
  * @param {string} currency - quote currency
  * @param {Object} receipt - transaction receipt
  *
  * @return {Promise}
  *
  */
  verifyReceiptAndUpdateAcceptedMarginCache: function (acceptedMargin, currency, receipt) {
    const oThis = this;
    return new Promise(function (onResolve, onReject) {

      var isReceiptValid = false;
      // decode events
      const decodedEvent = eventDecoder.perform(receipt, oThis.addressToNameMap);
      if (decodedEvent != undefined || decodedEvent != null) {
        // get event data
        const eventData =decodedEvent.formattedTransactionReceipt.eventsData[0];
        if (eventData != undefined || eventData != null) {
          for (var i = 0; i< eventData.events.length; i++) {
            const eventItem = eventData.events[i];
            if (eventItem.name =='_acceptedMargin') {
              isReceiptValid = (eventItem.value == acceptedMargin);
              break;
            }
          }
        }
      }

      if (isReceiptValid) {
        // update cache
        onResolve(oThis.cacheHelper.setAcceptedMarginsToCache(currency, oThis.contractAddress, acceptedMargin));
      } else {
        onResolve(responseHelper.error('l_ci_p_sam_5', 'Invalid event in receipt'));
      }

    });

  },

  /**
  * Pay
  *
  * @param {string} senderAddr - address of sender
  * @param {string} senderPassphrase - passphrase of sender
  * @param {string} beneficiaryAddress - address of beneficiary account
  * @param {BigNumber} transferAmount - transfer amount (in wei)
  * @param {string} commissionBeneficiaryAddress - address of commision beneficiary account
  * @param {BigNumber} commissionAmount - commission amount (in wei)
  * @param {string} currency - quote currency
  * @param {BigNumber} intendedPricePoint - price point at which the pay is intended (in wei)
  * @param {BigNumber} gasPrice - gas price
  * @param {object} options - for params like returnType, tag.
  *
  * @return {Promise}
  *
  */
  pay: async function (
    senderAddress,
    senderPassphrase,
    beneficiaryAddress,
    transferAmount,
    commissionBeneficiaryAddress,
    commissionAmount,
    currency,
    intendedPricePoint,
    gasPrice,
    options) {
    logger.info("Pricer.pay");

    const oThis = this;

    const validationResponse = helper.validatePayParams(senderAddress,
      beneficiaryAddress,
      transferAmount,
      commissionBeneficiaryAddress,
      commissionAmount,
      currency,
      intendedPricePoint,
      gasPrice);

    if (validationResponse.isFailure()) {
      return Promise.resolve(validationResponse);
    }

    // validate if user has the balance
    var totalAmount = 0;
    if (!currency) {
      // If currency not present
      totalAmount = new BigNumber(0)
        .plus(transferAmount)
        .plus(commissionAmount);
    } else {
      // If currency is present
      totalAmount = oThis.getEstimatedTotalAmount(transferAmount, commissionAmount, intendedPricePoint);
    }

    const senderAccountBalanceResponse = await oThis.getBalanceOf(senderAddress);

    if (senderAccountBalanceResponse.isFailure()) {
      return Promise.resolve(responseHelper.error('l_ci_p_p_6', 'error while getting balance'));
    }
    const userInitialBalance = new BigNumber(senderAccountBalanceResponse.data.balance);
    if (userInitialBalance.lt(totalAmount)) {
      return Promise.resolve(responseHelper.error('l_ci_p_p_7', 'insufficient balance'));
    }

    const returnType = basicHelper.getReturnType(options.returnType);

    const transactionObject = currContract.methods.pay(
      beneficiaryAddress,
      transferAmount,
      commissionBeneficiaryAddress,
      commissionAmount,
      web3RpcProvider.utils.asciiToHex(currency),
      intendedPricePoint);

    const notificationData = helper.getNotificationData(
<<<<<<< HEAD
      ['payment.pricer.pay'],
=======
      ['payments.pricer.pay'],
      'OST',
>>>>>>> 72bb6f5e
      'pay',
      contractName,
      oThis.contractAddress,
      web3RpcProvider,
      oThis.chainId,
      options);

    const successCallback = function(receipt) {
      return oThis.updateBalanceCacheOnReceipt(totalAmount, senderAddress, beneficiaryAddress,
          commissionBeneficiaryAddress, receipt);
    };

    const failCallback = function(reason) {
      return oThis.rollBackBalanceCache(senderAddress, totalAmount);
    };

    const params = {
      transactionObject: transactionObject,
      notificationData: notificationData,
      senderAddress: senderAddress,
      senderPassphrase: senderPassphrase,
      contractAddress: oThis.contractAddress,
      gasPrice: gasPrice,
      gasLimit: gasLimit,
      web3RpcProvider: web3RpcProvider,
      successCallback: successCallback,
      failCallback: failCallback,
      errorCode: "l_ci_p_p_8"
    };

    return oThis.token.debitBalanceInCache(senderAddress, totalAmount).then(function(senderDebitCacheResponse) {
      if (senderDebitCacheResponse.isSuccess()) {
        return Promise.resolve(helper.performSend(params, returnType));
      } else {
        return Promise.resolve(senderDebitCacheResponse);
      }
    });

  },

  /**
  * Get estimated total amount
  *
  * @param {BigNumber} transferAmount - Transfer amount
  * @param {BigNumber} commissionAmount - Commission amount
  * @param {BigNumber} intendedPricePoint - Intended price point
  *
  * @return {BigNumber}
  *
  */
  getEstimatedTotalAmount: function (transferAmount, commissionAmount, intendedPricePoint) {

    const oThis = this;

    const pricerConversionRate = new BigNumber(oThis.pricerConversionRate);
    const pricerDecimals = new BigNumber(oThis.pricerDecimals);
    const adjConversionRate = pricerConversionRate.mul((new BigNumber(10).pow(pricerDecimals)));
    const estimatedAmount = (transferAmount.mul(adjConversionRate)).div(intendedPricePoint);
    const estimatedCommisionAmount = (commissionAmount.mul(adjConversionRate)).div(intendedPricePoint);
    const totalEstimatedAmount = estimatedAmount.plus(estimatedCommisionAmount);

    return totalEstimatedAmount;
  },

  /**
  * updateBalanceCacheOnReceipt
  *
  * @param {BigNumber} initialDebitAmount - amount that was debited
  * @param {string} senderAddress - address of sender account
  * @param {string} beneficiaryAddress - address of beneficiary account
  * @param {string} commissionBeneficiaryAddress - address of commision beneficiary account
  * @param {Object} transactionReceipt - transaction receipt
  *
  * @return {Promise}
  *
  */
  updateBalanceCacheOnReceipt: function(
    initialDebitAmount,
    senderAddress,
    beneficiaryAddress,
    commissionBeneficiaryAddress,
    transactionReceipt) {

    const oThis = this;
    // decode events
    const decodedEvent = eventDecoder.perform(transactionReceipt, oThis.addressToNameMap);
    var actualTransferAmount = new BigNumber(0);
    var actualCommissionAmount = new BigNumber(0);

    if (decodedEvent != undefined || decodedEvent != null) {
      // get event data
      const events =decodedEvent.formattedTransactionReceipt.eventsData;

      if (events != undefined || events != null) {
        // get whats the actual transfer amounts
        for (var i = 0; i < events.length; i++) {
          const eventData = events[i];

          if (eventData.name === 'Payment') {
            const paymentEvents = eventData.events;
            for (var eventCount = 0; eventCount < paymentEvents.length; eventCount++) {
              const paymentEventsData = paymentEvents[eventCount];
              if (paymentEventsData.name === '_tokenAmount') {
                actualTransferAmount = new BigNumber(paymentEventsData.value);
              } else if (paymentEventsData.name === '_commissionTokenAmount') {
                actualCommissionAmount = new BigNumber(paymentEventsData.value);
              }
            }
          }

        }
      }
    }


    // update cache for beneficiary (credit)
    const creditBeneficiaryBalancePromise = new Promise(function (onResolve, onReject) {
      if (actualTransferAmount > 0) {
        oThis.token.creditBalanceInCache(beneficiaryAddress, actualTransferAmount).then(function(beneficiaryCreditCacheResponse) {              
          onResolve(beneficiaryCreditCacheResponse);
        });
      } else {
        onResolve(responseHelper.successWithData({}));
      }
    });

    // update cache for commission beneficiary (credit)
    const creditCommissionBeneficiaryBalancePromise = new Promise(function (onResolve, onReject) {
      if (actualCommissionAmount > 0) {
        oThis.token.creditBalanceInCache(commissionBeneficiaryAddress, actualCommissionAmount).then(function(commissionBeneficiaryCreditCacheResponse) {              
          Promise.resolve(commissionBeneficiaryCreditCacheResponse);
        });
      } else {
        onResolve(responseHelper.successWithData({}));
      }
    });

    // adjustment cache for spender
    const actualTotalAmount = actualTransferAmount.plus(actualCommissionAmount);

    const adjustmentBalancePromise = new Promise(function (onResolve, onReject) {
      if (actualTotalAmount.gt(initialDebitAmount)) {
        const adjustedAmount = actualTotalAmount.minus(initialDebitAmount);
        oThis.token.debitBalanceInCache(senderAddress, adjustedAmount).then(function(senderAdjustedCreditCacheResponse) {
          onResolve(senderAdjustedCreditCacheResponse);
        });
      } else if (actualTotalAmount.lt(initialDebitAmount)) {
        const adjustedAmount = initialDebitAmount.minus(actualTotalAmount);
        console.log("=======adjustmentBalancePromise - adjustedAmount=======");
        console.log(adjustedAmount);
        oThis.token.creditBalanceInCache(senderAddress, adjustedAmount).then(function(senderAdjustedDebitCacheResponse) {
          onResolve(senderAdjustedDebitCacheResponse);
        });
      } else {
        onResolve(responseHelper.successWithData({}));
      }
    });

    return Promise.all([creditBeneficiaryBalancePromise, creditCommissionBeneficiaryBalancePromise, adjustmentBalancePromise]);

  },

  /**
  * rollBackBalanceCache
  *
  * @param {string} senderAddress - address of sender account
  * @param {BigNumber} totalAmount - amount that needs to be credited
  *
  * @return {Promise}
  *
  */
  rollBackBalanceCache: function(senderAddress, totalAmount) {

    const oThis = this;
    return new Promise(function (onResolve, onReject) {
      oThis.token.creditBalanceInCache(senderAddress, totalAmount).then(function(senderCreditCacheResponse) {
        onResolve(senderCreditCacheResponse);
      });
    });
  },


  /**
  * Get current price point from the price oracle for the give currency
  *
  * @param {string} currency - quote currency
  *
  * @return {Promise}
  *
  */
  getPricePoint: function (currency) {

    if (!helper.isValidCurrency(currency, false)) {
      return Promise.resolve(responseHelper.error('l_ci_p_gpp_1', 'currency is mandatory'));
    }
    const transactionObject = currContract.methods.getPricePoint(web3RpcProvider.utils.asciiToHex(currency));
    const encodedABI = transactionObject.encodeABI();
    const transactionOutputs = helper.getTransactionOutputs(transactionObject);
    return helper.call(
      web3RpcProvider,
      this.contractAddress,
      encodedABI,
      {},
      transactionOutputs)
      .then(function(response) {
        return Promise.resolve(responseHelper.successWithData({pricePoint: response[0]}));
      })
      .catch(function(err) {
        return Promise.resolve(responseHelper.error("err_gpp_01", err));
      });

  },

  /**
  * Get current price point and calculated token amounts
  *
  * @param {BigNumber} transferAmount - transfer amount (in wei)
  * @param {BigNumber} commissionAmount - commision amount (in wei)
  * @param {string} currency - quote currency
  *
  * @return {Promise}
  *
  */
  getPricePointAndCalculatedAmounts: function (
    transferAmount,
    commissionAmount,
    currency) {

    if (!helper.isValidCurrency(currency, false)) {
      return Promise.resolve(responseHelper.error('l_ci_p_gppaca_1', 'currency is mandatory'));
    }

    const transactionObject = currContract.methods.getPricePointAndCalculatedAmounts(transferAmount, commissionAmount, web3RpcProvider.utils.asciiToHex(currency));

    const encodedABI = transactionObject.encodeABI();
    const transactionOutputs = helper.getTransactionOutputs(transactionObject);
    return helper.call(
      web3RpcProvider,
      this.contractAddress,
      encodedABI,
      {},
      transactionOutputs)
      .then(function (response) {
        return Promise.resolve(responseHelper.successWithData(
          {
            pricePoint: response[0],
            tokenAmount: response[1],
            commissionTokenAmount: response[2]
          }));
      });
  },


  /**
  * Convert value in wei
  *
  * @param {BigNumber} value - amount in decimal
  *
  * @return {BigNumer} 10^18
  *
  */
  toWei: function(value) {
    return web3RpcProvider.utils.toWei(value, "ether");
  },


  /**
  * Get transaction receipt from transaction hash
  *
  * @param {string} transactionHash - transaction hash
  *
  * @return {BigNumer} 10^18
  *
  */
  getTxReceipt: function(transactionHash) {

    if (!transactionHash) {
      return responseHelper.error('l_ci_p_gtr_1', 'transaction hash is mandatory');
    }

    return helper.getTxReceipt(
      web3RpcProvider,
      transactionHash,
      {})
      .then(function (transactionReceipt) {
        return Promise.resolve(responseHelper.successWithData({transactionReceipt: transactionReceipt}));
      });

  },

  /**
  * Get balance of the account
  *
  * @param {string} owner - account address
  *
  * @return {BigNumer} 10^18
  *
  */
  getBalanceOf: function(owner) {
    // Validate addresses
    if (!helper.isAddressValid(owner)) {
      return Promise.resolve(responseHelper.error('l_ci_p_gbo_1', 'address is invalid'));
    }
    const oThis = this;
    return oThis.token.getBalanceOf(owner);
  }


};
<|MERGE_RESOLUTION|>--- conflicted
+++ resolved
@@ -237,12 +237,8 @@
         address);
 
       const notificationData = helper.getNotificationData(
-<<<<<<< HEAD
-        ['payment.pricer.setPriceOracle'],
-=======
         ['payments.pricer.setPriceOracle'],
         'OST',
->>>>>>> 72bb6f5e
         'setPriceOracle',
         contractName,
         oThis.contractAddress,
@@ -322,12 +318,8 @@
       const transactionObject = currContract.methods.unsetPriceOracle(web3RpcProvider.utils.asciiToHex(currency));
 
       const notificationData = helper.getNotificationData(
-<<<<<<< HEAD
-        ['payment.pricer.unsetPriceOracle'],
-=======
         ['payments.pricer.unsetPriceOracle'],
         'OST',
->>>>>>> 72bb6f5e
         'unsetPriceOracle',
         contractName,
         oThis.contractAddress,
@@ -417,12 +409,8 @@
         acceptedMargin);
 
       const notificationData = helper.getNotificationData(
-<<<<<<< HEAD
-        ['payment.pricer.setAcceptedMargin'],
-=======
         ['payments.pricer.setAcceptedMargin'],
         'OST',
->>>>>>> 72bb6f5e
         'setAcceptedMargin',
         contractName,
         oThis.contractAddress,
@@ -574,12 +562,8 @@
       intendedPricePoint);
 
     const notificationData = helper.getNotificationData(
-<<<<<<< HEAD
-      ['payment.pricer.pay'],
-=======
       ['payments.pricer.pay'],
       'OST',
->>>>>>> 72bb6f5e
       'pay',
       contractName,
       oThis.contractAddress,
