/* global describe, it */

const chai = require('chai')
  , assert = chai.assert;

const rootPrefix = "../../.."
  , constants = require(rootPrefix + '/mocha_test/lib/constants')
  , BigNumber = require('bignumber.js')
  , utils = require(rootPrefix+'/mocha_test/lib/utils')
  , pricer = require(rootPrefix + '/lib/contract_interact/pricer')
  , pricerOstUsd = new pricer(constants.pricerOstUsdAddress, constants.chainId)
  , pricerOstEur = new pricer(constants.pricerOstEurAddress, constants.chainId)
  , mockToken = require(rootPrefix + '/lib/contract_interact/EIP20TokenMock')
  , TC5 = new mockToken(constants.TC5Address)
  , btHelper = require(rootPrefix + '/lib/contract_interact/branded_token')
  , cacheHelper = new btHelper(constants.TC5Address, constants.chainId);
;

async function getAmountFromCache(address) {
  const resp = await cacheHelper.getBalanceFromCache(address);
  return new BigNumber(resp.data.response);
}

describe('Pay', function() {

  it('should pass the initial checks', async function() {
    // eslint-disable-next-line no-invalid-this
    this.timeout(300000);

    assert.isDefined(constants.deployer);
    assert.isDefined(constants.ops);
    assert.isDefined(constants.account1);
    assert.notEqual(constants.deployer, constants.ops);
    assert.notEqual(constants.deployer, constants.account1);
    assert.notEqual(constants.ops, constants.account1);

    // set accepted margin
    const amResponse = await pricerOstUsd.setAcceptedMargin(
      constants.ops,
      constants.opsPassphrase,
      constants.currencyUSD,
      50,
<<<<<<< HEAD
      constants.gasUsed,
      {returnType: constants.returnTypeReceipt});
=======
      0xBA43B7400,
      constants.optionsReceipt);
>>>>>>> 72bb6f5e

    // verify if the transaction receipt is valid
    utils.verifyTransactionReceipt(amResponse);

    // verify if the transaction has was actually mined
    await utils.verifyIfMined(pricerOstUsd, amResponse.data.transaction_hash);

    // verify if its set
    const amResult = await pricerOstUsd.acceptedMargins(constants.currencyUSD);
    assert.equal(amResult.isSuccess(), true);
    assert.equal(50, amResult.data.acceptedMargins);

    // set price oracle
    const spoResponse = await pricerOstUsd.setPriceOracle(
      constants.ops,
      constants.opsPassphrase,
      constants.currencyUSD,
      constants.priceOracles.OST.USD,
<<<<<<< HEAD
      constants.gasUsed,
      {returnType: constants.returnTypeReceipt});
=======
      0xBA43B7400,
      constants.optionsReceipt);
>>>>>>> 72bb6f5e

    // verify if the transaction receipt is valid
    utils.verifyTransactionReceipt(spoResponse);

    // verify if the transaction has was actually mined
    await utils.verifyIfMined(pricerOstUsd, spoResponse.data.transaction_hash);

    // verify if its set
    const poResult = await pricerOstUsd.priceOracles(constants.currencyUSD);
    assert.equal(poResult.isSuccess(), true);
    assert.equal(constants.priceOracles.OST.USD, poResult.data.priceOracles);

    await TC5.setBalance(
      constants.ops,
      constants.opsPassphrase,
      constants.account1,
      pricerOstUsd.toWei('1000'),
      constants.gasUsed);

    const account1Balance = await TC5.balanceOf(constants.account1);
    assert.equal(account1Balance, pricerOstUsd.toWei('1000'));

    await TC5.setBalance(
      constants.ops,
      constants.opsPassphrase,
      constants.account2,
      pricerOstUsd.toWei('0'),
      constants.gasUsed);

    const account2Balance = await TC5.balanceOf(constants.account2);
    assert.equal(account2Balance, pricerOstUsd.toWei('0'));

    await TC5.setBalance(
      constants.ops,
      constants.opsPassphrase,
      constants.account3,
      pricerOstUsd.toWei('0'),
      constants.gasUsed);

    const account3Balance = await TC5.balanceOf(constants.account3);
    assert.equal(account3Balance, pricerOstUsd.toWei('0'));

    await TC5.setBalance(
      constants.ops,
      constants.opsPassphrase,
      constants.account4,
      pricerOstUsd.toWei('0'),
      constants.gasUsed);

    const account4Balance = await TC5.balanceOf(constants.account4);
    assert.equal(account4Balance, pricerOstUsd.toWei('0'));

    // populate cache
    cacheHelper.getBalanceOf(constants.account1);
    cacheHelper.getBalanceOf(constants.account2);
    cacheHelper.getBalanceOf(constants.account3);
    cacheHelper.getBalanceOf(constants.account4);

  });

  it('should pass when all parameters are valid', async function() {
    // eslint-disable-next-line no-invalid-this
    this.timeout(100000);

    const initialAccount1Balance = new BigNumber(await TC5.balanceOf(constants.account1))
      , initialAccount3Balance = new BigNumber(await TC5.balanceOf(constants.account3))
      , initialAccount4Balance = new BigNumber(await TC5.balanceOf(constants.account4));

    // Cache check
    const initialAccount1BalanceCache = await getAmountFromCache(constants.account1)
      , initialAccount3BalanceCache = await getAmountFromCache(constants.account3)
      , initialAccount4BalanceCache = await getAmountFromCache(constants.account4);

    assert.equal(initialAccount1Balance.toNumber(), initialAccount1BalanceCache.toNumber(), "account1: Actual and cacheValue mismatch");
    assert.equal(initialAccount3Balance.toNumber(), initialAccount3BalanceCache.toNumber(), "account3: Actual and cacheValue mismatch");
    assert.equal(initialAccount4Balance.toNumber(), initialAccount4BalanceCache.toNumber(), "account4: Actual and cacheValue mismatch");

    const beneficiary = constants.account3
      , commissionAmount = new BigNumber(pricerOstUsd.toWei('2'))
      , commissionBeneficiary = constants.account4
      , currency = constants.currencyUSD
      , transferAmount = new BigNumber(pricerOstUsd.toWei('7'))
      ;

    const acceptedMarginData = await pricerOstUsd.acceptedMargins(currency);
    assert.equal(acceptedMarginData.isSuccess(), true);

    const estimatedValues = await pricerOstUsd.getPricePointAndCalculatedAmounts(
      transferAmount,
      commissionAmount,
      currency);

    assert.equal(estimatedValues.isSuccess(), true);

    const estimatedTokenAmount = new BigNumber(estimatedValues.data.tokenAmount);
    const estimatedCommissionTokenAmount = new BigNumber(estimatedValues.data.commissionTokenAmount);

    const intendedPricePoint = estimatedValues.data.pricePoint;

    const estimatedTotalAmount = new BigNumber(0).plus(estimatedTokenAmount).plus(estimatedCommissionTokenAmount);

    await TC5.approve(
      constants.account1,
      constants.accountPassphrase1,
      constants.pricerOstUsdAddress,
      estimatedTotalAmount,
      constants.gasUsed);

    const payResponse = await pricerOstUsd.pay(
      constants.account1,
      constants.accountPassphrase1,
      beneficiary,
      transferAmount,
      commissionBeneficiary,
      commissionAmount,
      currency,
      intendedPricePoint,
<<<<<<< HEAD
      constants.gasUsed,
      {returnType: constants.returnTypeReceipt});
=======
      0xBA43B7400,
      constants.optionsReceipt);
>>>>>>> 72bb6f5e

    // verify if the transaction receipt is valid
    utils.verifyTransactionReceipt(payResponse);

    // verify if the transaction has was actually mined
    await utils.verifyIfMined(pricerOstUsd, payResponse.data.transaction_hash);

    const account1Balance = new BigNumber(await TC5.balanceOf(constants.account1))
      , account3Balance = new BigNumber(await TC5.balanceOf(constants.account3))
      , account4Balance = new BigNumber(await TC5.balanceOf(constants.account4));

    assert.equal(
      new BigNumber(0).plus(initialAccount1Balance)
        .minus(estimatedTokenAmount)
        .minus(estimatedCommissionTokenAmount)
        .toNumber(), account1Balance.toNumber());

    assert.equal(
      new BigNumber(0).plus(initialAccount3Balance)
        .plus(estimatedTokenAmount)
        .toNumber(), account3Balance.toNumber());

    assert.equal(
      new BigNumber(0).plus(initialAccount4Balance)
        .plus(estimatedCommissionTokenAmount)
        .toNumber(), account4Balance.toNumber());

    // Cache check
    const finalAccount1BalanceCache = await getAmountFromCache(constants.account1)
      , finalAccount3BalanceCache = await getAmountFromCache(constants.account3)
      , finalAccount4BalanceCache = await getAmountFromCache(constants.account4);

    assert.equal(account1Balance.toNumber(), finalAccount1BalanceCache.toNumber(), "account1: Actual and cacheValue mismatch after test");
    assert.equal(account3Balance.toNumber(), finalAccount3BalanceCache.toNumber(), "account3: Actual and cacheValue mismatch after test");
    assert.equal(account4Balance.toNumber(), finalAccount4BalanceCache.toNumber(), "account4: Actual and cacheValue mismatch after test");

  });


  it('should fail when sender balance is less than the amount being transfered', async function() {
    // eslint-disable-next-line no-invalid-this
    this.timeout(100000);

    const initialAccount1Balance = new BigNumber(await TC5.balanceOf(constants.account1))
      , initialAccount3Balance = new BigNumber(await TC5.balanceOf(constants.account3))
      , initialAccount4Balance = new BigNumber(await TC5.balanceOf(constants.account4));

    const initialAccount1BalanceCache = await getAmountFromCache(constants.account1)
      , initialAccount3BalanceCache = await getAmountFromCache(constants.account3)
      , initialAccount4BalanceCache = await getAmountFromCache(constants.account4)
    ;

    assert.equal(initialAccount1Balance.toNumber(), initialAccount1BalanceCache.toNumber(), "account1: Actual and cacheValue mismatch");
    assert.equal(initialAccount3Balance.toNumber(), initialAccount3BalanceCache.toNumber(), "account3: Actual and cacheValue mismatch");
    assert.equal(initialAccount4Balance.toNumber(), initialAccount4BalanceCache.toNumber(), "account4: Actual and cacheValue mismatch");

    const beneficiary = constants.account3
      , commissionAmount = new BigNumber(pricerOstUsd.toWei('100000'))
      , commissionBeneficiary = constants.account4
      , currency = constants.currencyUSD
      , transferAmount = new BigNumber(pricerOstUsd.toWei('5000'))
      ;

    const acceptedMarginData = await pricerOstUsd.acceptedMargins(currency);
    assert.equal(acceptedMarginData.isSuccess(), true);

    const estimatedValues = await pricerOstUsd.getPricePointAndCalculatedAmounts(
      transferAmount,
      commissionAmount,
      currency);
    assert.equal(estimatedValues.isSuccess(), true);

    const estimatedTokenAmount = new BigNumber(estimatedValues.data.tokenAmount);
    const estimatedCommissionTokenAmount = new BigNumber(estimatedValues.data.commissionTokenAmount);
    const intendedPricePoint = estimatedValues.data.pricePoint;
    const estimatedMargin = new BigNumber(acceptedMarginData.data.acceptedMargins);

    const total = estimatedTokenAmount.plus(estimatedCommissionTokenAmount).plus(estimatedMargin);

    await TC5.approve(
      constants.account1,
      constants.accountPassphrase1,
      constants.pricerOstUsdAddress,
      total,
      constants.gasUsed);

    const payResponse = await pricerOstUsd.pay(
      constants.account1,
      constants.accountPassphrase1,
      beneficiary,
      transferAmount,
      commissionBeneficiary,
      commissionAmount,
      currency,
      intendedPricePoint,
<<<<<<< HEAD
      constants.gasUsed,
      {returnType: constants.returnTypeReceipt});
=======
      0xBA43B7400,
      constants.optionsReceipt);
>>>>>>> 72bb6f5e

    assert.equal(payResponse.isFailure(), true, "Low balance check");

    const account1Balance = new BigNumber(await TC5.balanceOf(constants.account1))
      , account3Balance = new BigNumber(await TC5.balanceOf(constants.account3))
      , account4Balance = new BigNumber(await TC5.balanceOf(constants.account4));

    assert.equal(initialAccount1Balance.toNumber(), account1Balance.toNumber());
    assert.equal(initialAccount3Balance.toNumber(), account3Balance.toNumber());
    assert.equal(initialAccount4Balance.toNumber(), account4Balance.toNumber());

    // Cache check
    const finalAccount1BalanceCache = await getAmountFromCache(constants.account1)
      , finalAccount3BalanceCache = await getAmountFromCache(constants.account3)
      , finalAccount4BalanceCache = await getAmountFromCache(constants.account4);

    assert.equal(account1Balance.toNumber(), finalAccount1BalanceCache.toNumber(), "account1: Actual and cacheValue mismatch after test");
    assert.equal(account3Balance.toNumber(), finalAccount3BalanceCache.toNumber(), "account3: Actual and cacheValue mismatch after test");
    assert.equal(account4Balance.toNumber(), finalAccount4BalanceCache.toNumber(), "account4: Actual and cacheValue mismatch after test");

  });


  it('should fail when sender has approved less amount than the amount being transfered', async function() {
    // eslint-disable-next-line no-invalid-this
    this.timeout(100000);

    const initialAccount1Balance = new BigNumber(await TC5.balanceOf(constants.account1))
      , initialAccount3Balance = new BigNumber(await TC5.balanceOf(constants.account3))
      , initialAccount4Balance = new BigNumber(await TC5.balanceOf(constants.account4));

    // Cache check
    const initialAccount1BalanceCache = await getAmountFromCache(constants.account1)
      , initialAccount3BalanceCache = await getAmountFromCache(constants.account3)
      , initialAccount4BalanceCache = await getAmountFromCache(constants.account4);

    assert.equal(initialAccount1Balance.toNumber(), initialAccount1BalanceCache.toNumber(), "account1: Actual and cacheValue mismatch");
    assert.equal(initialAccount3Balance.toNumber(), initialAccount3BalanceCache.toNumber(), "account3: Actual and cacheValue mismatch");
    assert.equal(initialAccount4Balance.toNumber(), initialAccount4BalanceCache.toNumber(), "account4: Actual and cacheValue mismatch");

    const beneficiary = constants.account3
      , commissionAmount = new BigNumber(pricerOstUsd.toWei('5'))
      , commissionBeneficiary = constants.account4
      , currency = constants.currencyUSD
      , transferAmount = new BigNumber(pricerOstUsd.toWei('12'))
      ;

    const acceptedMarginData = await pricerOstUsd.acceptedMargins(currency);
    assert.equal(acceptedMarginData.isSuccess(), true);

    const estimatedValues = await pricerOstUsd.getPricePointAndCalculatedAmounts(
      transferAmount,
      commissionAmount,
      currency);
    assert.equal(estimatedValues.isSuccess(), true);

    const estimatedTokenAmount = new BigNumber(estimatedValues.data.tokenAmount);
    const estimatedCommissionTokenAmount = new BigNumber(estimatedValues.data.commissionTokenAmount);
    const intendedPricePoint = estimatedValues.data.pricePoint;
    const estimatedMargin = new BigNumber(acceptedMarginData.data.acceptedMargins);

    const total = estimatedTokenAmount
      .plus(estimatedCommissionTokenAmount)
      .minus(estimatedMargin)
      .minus(new BigNumber(100));

    await TC5.approve(
      constants.account1,
      constants.accountPassphrase1,
      constants.pricerOstUsdAddress,
      total,
      constants.gasUsed);

    const payResponse = await pricerOstUsd.pay(
      constants.account1,
      constants.accountPassphrase1,
      beneficiary,
      transferAmount,
      commissionBeneficiary,
      commissionAmount,
      currency,
      intendedPricePoint,
<<<<<<< HEAD
      constants.gasUsed,
      {returnType: constants.returnTypeReceipt});
=======
      0xBA43B7400,
      constants.optionsReceipt);
>>>>>>> 72bb6f5e

    // verify if the transaction receipt is valid
    utils.verifyTransactionReceipt(payResponse);

    // verify if the transaction has was actually mined
    await utils.verifyIfMined(pricerOstUsd, payResponse.data.transaction_hash);

    const account1Balance = new BigNumber(await TC5.balanceOf(constants.account1))
      , account3Balance = new BigNumber(await TC5.balanceOf(constants.account3))
      , account4Balance = new BigNumber(await TC5.balanceOf(constants.account4));

    assert.equal(initialAccount1Balance.toNumber(), account1Balance.toNumber());
    assert.equal(initialAccount3Balance.toNumber(), account3Balance.toNumber());
    assert.equal(initialAccount4Balance.toNumber(), account4Balance.toNumber());

    // Cache check
    const finalAccount1BalanceCache = await getAmountFromCache(constants.account1)
      , finalAccount3BalanceCache = await getAmountFromCache(constants.account3)
      , finalAccount4BalanceCache = await getAmountFromCache(constants.account4);

    assert.equal(account1Balance.toNumber(), finalAccount1BalanceCache.toNumber(), "account1: Actual and cacheValue mismatch after test");
    assert.equal(account3Balance.toNumber(), finalAccount3BalanceCache.toNumber(), "account3: Actual and cacheValue mismatch after test");
    assert.equal(account4Balance.toNumber(), finalAccount4BalanceCache.toNumber(), "account4: Actual and cacheValue mismatch after test");

  });


  it('should fail when beneficiary address is 0', async function() {
    // eslint-disable-next-line no-invalid-this
    this.timeout(100000);

    const initialAccount1Balance = new BigNumber(await TC5.balanceOf(constants.account1))
      , initialAccount3Balance = new BigNumber(await TC5.balanceOf(constants.account3))
      , initialAccount4Balance = new BigNumber(await TC5.balanceOf(constants.account4));

    // Cache check
    const initialAccount1BalanceCache = await getAmountFromCache(constants.account1)
      , initialAccount3BalanceCache = await getAmountFromCache(constants.account3)
      , initialAccount4BalanceCache = await getAmountFromCache(constants.account4);

    assert.equal(initialAccount1Balance.toNumber(), initialAccount1BalanceCache.toNumber(), "account1: Actual and cacheValue mismatch");
    assert.equal(initialAccount3Balance.toNumber(), initialAccount3BalanceCache.toNumber(), "account3: Actual and cacheValue mismatch");
    assert.equal(initialAccount4Balance.toNumber(), initialAccount4BalanceCache.toNumber(), "account4: Actual and cacheValue mismatch");

    const beneficiary = 0
      , commissionAmount = new BigNumber(pricerOstUsd.toWei('5'))
      , commissionBeneficiary = constants.account4
      , currency = constants.currencyUSD
      , transferAmount = new BigNumber(pricerOstUsd.toWei('7'))
      ;

    const acceptedMarginData = await pricerOstUsd.acceptedMargins(currency);
    assert.equal(acceptedMarginData.isSuccess(), true);

    const estimatedValues = await pricerOstUsd.getPricePointAndCalculatedAmounts(
      transferAmount,
      commissionAmount,
      currency);
    assert.equal(estimatedValues.isSuccess(), true);

    const estimatedTokenAmount = new BigNumber(estimatedValues.data.tokenAmount);
    const estimatedCommissionTokenAmount = new BigNumber(estimatedValues.data.commissionTokenAmount);
    const estimatedMargin = new BigNumber(acceptedMarginData.data.acceptedMargins);
    const intendedPricePoint = estimatedValues.data.pricePoint;

    const total = estimatedTokenAmount
      .plus(estimatedCommissionTokenAmount)
      .plus(estimatedMargin);

    await TC5.approve(
      constants.account1,
      constants.accountPassphrase1,
      constants.pricerOstUsdAddress,
      total,
      constants.gasUsed);

    const payResponse = await pricerOstUsd.pay(
      constants.account1,
      constants.accountPassphrase1,
      beneficiary,
      transferAmount,
      commissionBeneficiary,
      commissionAmount,
      currency,
      intendedPricePoint,
<<<<<<< HEAD
      constants.gasUsed,
      {returnType: constants.returnTypeReceipt});
=======
      0xBA43B7400,
      constants.optionsReceipt);
>>>>>>> 72bb6f5e

    assert.equal(payResponse.isFailure(), true);

    const account1Balance = new BigNumber(await TC5.balanceOf(constants.account1))
      , account3Balance = new BigNumber(await TC5.balanceOf(constants.account3))
      , account4Balance = new BigNumber(await TC5.balanceOf(constants.account4));

    assert.equal(initialAccount1Balance.toNumber(), account1Balance.toNumber());
    assert.equal(initialAccount3Balance.toNumber(), account3Balance.toNumber());
    assert.equal(initialAccount4Balance.toNumber(), account4Balance.toNumber());

    // Cache check
    const finalAccount1BalanceCache = await getAmountFromCache(constants.account1)
      , finalAccount3BalanceCache = await getAmountFromCache(constants.account3)
      , finalAccount4BalanceCache = await getAmountFromCache(constants.account4)
    ;

    assert.equal(account1Balance.toNumber(), finalAccount1BalanceCache.toNumber(), "account1: Actual and cacheValue mismatch after test");
    assert.equal(account3Balance.toNumber(), finalAccount3BalanceCache.toNumber(), "account3: Actual and cacheValue mismatch after test");
    assert.equal(account4Balance.toNumber(), finalAccount4BalanceCache.toNumber(), "account4: Actual and cacheValue mismatch after test");

  });


  it('should fail when currency is not available in pricer', async function() {
    // eslint-disable-next-line no-invalid-this
    this.timeout(100000);

    const initialAccount1Balance = new BigNumber(await TC5.balanceOf(constants.account1))
      , initialAccount3Balance = new BigNumber(await TC5.balanceOf(constants.account3))
      , initialAccount4Balance = new BigNumber(await TC5.balanceOf(constants.account4));

    // Cache check
    const initialAccount1BalanceCache = await getAmountFromCache(constants.account1)
      , initialAccount3BalanceCache = await getAmountFromCache(constants.account3)
      , initialAccount4BalanceCache = await getAmountFromCache(constants.account4)
    ;

    assert.equal(initialAccount1Balance.toNumber(), initialAccount1BalanceCache.toNumber(), "account1: Actual and cacheValue mismatch");
    assert.equal(initialAccount3Balance.toNumber(), initialAccount3BalanceCache.toNumber(), "account3: Actual and cacheValue mismatch");
    assert.equal(initialAccount4Balance.toNumber(), initialAccount4BalanceCache.toNumber(), "account4: Actual and cacheValue mismatch");

    const beneficiary = constants.account3
      , commissionAmount = new BigNumber(pricerOstUsd.toWei('10'))
      , commissionBeneficiary = constants.account4
      , currency = constants.currencyUSD
      , transferAmount = new BigNumber(pricerOstUsd.toWei('5'))
      ;

    const acceptedMarginData = await pricerOstUsd.acceptedMargins(currency);
    assert.equal(acceptedMarginData.isSuccess(), true);

    const estimatedValues = await pricerOstUsd.getPricePointAndCalculatedAmounts(
      transferAmount,
      commissionAmount,
      currency);
    assert.equal(estimatedValues.isSuccess(), true);

    const estimatedTokenAmount = new BigNumber(estimatedValues.data.tokenAmount);
    const estimatedCommissionTokenAmount = new BigNumber(estimatedValues.data.commissionTokenAmount);
    const estimatedMargin = new BigNumber(acceptedMarginData.data.acceptedMargins);
    const intendedPricePoint = estimatedValues.data.pricePoint;

    const total = estimatedTokenAmount
      .plus(estimatedCommissionTokenAmount)
      .plus(estimatedMargin);

    await TC5.approve(
      constants.account1,
      constants.accountPassphrase1,
      constants.pricerOstUsdAddress,
      total,
      constants.gasUsed);

    const payResponse = await pricerOstUsd.pay(
      constants.account1,
      constants.accountPassphrase1,
      beneficiary,
      transferAmount,
      commissionBeneficiary,
      commissionAmount,
      constants.currencyINR,
      intendedPricePoint,
<<<<<<< HEAD
      constants.gasUsed,
      {returnType: constants.returnTypeReceipt});
=======
      0xBA43B7400,
      constants.optionsReceipt);
>>>>>>> 72bb6f5e

    // verify if the transaction receipt is valid
    utils.verifyTransactionReceipt(payResponse);

    // verify if the transaction has was actually mined
    await utils.verifyIfMined(pricerOstUsd, payResponse.data.transaction_hash);

    const account1Balance = new BigNumber(await TC5.balanceOf(constants.account1))
      , account3Balance = new BigNumber(await TC5.balanceOf(constants.account3))
      , account4Balance = new BigNumber(await TC5.balanceOf(constants.account4));

    assert.equal(initialAccount1Balance.toNumber(), account1Balance.toNumber());
    assert.equal(initialAccount3Balance.toNumber(), account3Balance.toNumber());
    assert.equal(initialAccount4Balance.toNumber(), account4Balance.toNumber());

    // Cache check
    const finalAccount1BalanceCache = await getAmountFromCache(constants.account1)
      , finalAccount3BalanceCache = await getAmountFromCache(constants.account3)
      , finalAccount4BalanceCache = await getAmountFromCache(constants.account4);

    assert.equal(account1Balance.toNumber(), finalAccount1BalanceCache.toNumber(), "account1: Actual and cacheValue mismatch after test");
    assert.equal(account3Balance.toNumber(), finalAccount3BalanceCache.toNumber(), "account3: Actual and cacheValue mismatch after test");
    assert.equal(account4Balance.toNumber(), finalAccount4BalanceCache.toNumber(), "account4: Actual and cacheValue mismatch after test");

  });


  it('should fail when commision amount is not 0 and commision beneficiary address is 0', async function() {
    // eslint-disable-next-line no-invalid-this
    this.timeout(100000);

    const initialAccount1Balance = new BigNumber(await TC5.balanceOf(constants.account1))
      , initialAccount3Balance = new BigNumber(await TC5.balanceOf(constants.account3))
      , initialAccount4Balance = new BigNumber(await TC5.balanceOf(constants.account4));

    // Cache check
    const initialAccount1BalanceCache = await getAmountFromCache(constants.account1)
      , initialAccount3BalanceCache = await getAmountFromCache(constants.account3)
      , initialAccount4BalanceCache = await getAmountFromCache(constants.account4);

    assert.equal(initialAccount1Balance.toNumber(), initialAccount1BalanceCache.toNumber(), "account1: Actual and cacheValue mismatch");
    assert.equal(initialAccount3Balance.toNumber(), initialAccount3BalanceCache.toNumber(), "account3: Actual and cacheValue mismatch");
    assert.equal(initialAccount4Balance.toNumber(), initialAccount4BalanceCache.toNumber(), "account4: Actual and cacheValue mismatch");

    const beneficiary = constants.account1
      , commissionAmount = new BigNumber(pricerOstUsd.toWei('10'))
      , commissionBeneficiary = 0
      , currency = constants.currencyUSD
      , transferAmount = new BigNumber(pricerOstUsd.toWei('5'))
      ;

    const acceptedMarginData = await pricerOstUsd.acceptedMargins(currency);
    assert.equal(acceptedMarginData.isSuccess(), true);

    const estimatedValues = await pricerOstUsd.getPricePointAndCalculatedAmounts(
      transferAmount,
      commissionAmount,
      currency);
    assert.equal(estimatedValues.isSuccess(), true);

    const estimatedTokenAmount = new BigNumber(estimatedValues.data.tokenAmount);
    const estimatedCommissionTokenAmount = new BigNumber(estimatedValues.data.commissionTokenAmount);
    const estimatedMargin = new BigNumber(acceptedMarginData.data.acceptedMargins);
    const intendedPricePoint = estimatedValues.data.pricePoint;

    const total = estimatedTokenAmount
      .plus(estimatedCommissionTokenAmount)
      .plus(estimatedMargin);

    await TC5.approve(
      constants.account1,
      constants.accountPassphrase1,
      constants.pricerOstUsdAddress,
      total,
      constants.gasUsed);

    const payResponse = await pricerOstUsd.pay(
      constants.account1,
      constants.accountPassphrase1,
      beneficiary,
      transferAmount,
      commissionBeneficiary,
      commissionAmount,
      currency,
      intendedPricePoint,
<<<<<<< HEAD
      constants.gasUsed,
      {returnType: constants.returnTypeReceipt});
=======
      0xBA43B7400,
      constants.optionsReceipt);
>>>>>>> 72bb6f5e

    assert.equal(payResponse.isFailure(), true);

    const account1Balance = new BigNumber(await TC5.balanceOf(constants.account1))
      , account3Balance = new BigNumber(await TC5.balanceOf(constants.account3))
      , account4Balance = new BigNumber(await TC5.balanceOf(constants.account4));

    assert.equal(initialAccount1Balance.toNumber(), account1Balance.toNumber());
    assert.equal(initialAccount3Balance.toNumber(), account3Balance.toNumber());
    assert.equal(initialAccount4Balance.toNumber(), account4Balance.toNumber());

    // Cache check
    const finalAccount1BalanceCache = await getAmountFromCache(constants.account1)
      , finalAccount3BalanceCache = await getAmountFromCache(constants.account3)
      , finalAccount4BalanceCache = await getAmountFromCache(constants.account4);

    assert.equal(account1Balance.toNumber(), finalAccount1BalanceCache.toNumber(), "account1: Actual and cacheValue mismatch after test");
    assert.equal(account3Balance.toNumber(), finalAccount3BalanceCache.toNumber(), "account3: Actual and cacheValue mismatch after test");
    assert.equal(account4Balance.toNumber(), finalAccount4BalanceCache.toNumber(), "account4: Actual and cacheValue mismatch after test");

  });

  it('should fail when intendedPricePoint is more than the acceptable margin of current price point', async function() {
    // eslint-disable-next-line no-invalid-this
    this.timeout(100000);

    const initialAccount1Balance = new BigNumber(await TC5.balanceOf(constants.account1))
      , initialAccount3Balance = new BigNumber(await TC5.balanceOf(constants.account3))
      , initialAccount4Balance = new BigNumber(await TC5.balanceOf(constants.account4));

    // Cache check
    const initialAccount1BalanceCache = await getAmountFromCache(constants.account1)
      , initialAccount3BalanceCache = await getAmountFromCache(constants.account3)
      , initialAccount4BalanceCache = await getAmountFromCache(constants.account4)
    ;

    assert.equal(initialAccount1Balance.toNumber(), initialAccount1BalanceCache.toNumber(), "account1: Actual and cacheValue mismatch");
    assert.equal(initialAccount3Balance.toNumber(), initialAccount3BalanceCache.toNumber(), "account3: Actual and cacheValue mismatch");
    assert.equal(initialAccount4Balance.toNumber(), initialAccount4BalanceCache.toNumber(), "account4: Actual and cacheValue mismatch");

    const beneficiary = constants.account3
      , commissionAmount = new BigNumber(pricerOstUsd.toWei('10'))
      , commissionBeneficiary = constants.account4
      , currency = constants.currencyUSD
      , transferAmount = new BigNumber(pricerOstUsd.toWei('5'))
    ;

    const acceptedMarginData = await pricerOstUsd.acceptedMargins(currency);
    assert.equal(acceptedMarginData.isSuccess(), true);

    const estimatedValues = await pricerOstUsd.getPricePointAndCalculatedAmounts(
      transferAmount,
      commissionAmount,
      currency);
    assert.equal(estimatedValues.isSuccess(), true);

    const estimatedTokenAmount = new BigNumber(estimatedValues.data.tokenAmount);
    const estimatedCommissionTokenAmount = new BigNumber(estimatedValues.data.commissionTokenAmount);
    const estimatedMargin = new BigNumber(acceptedMarginData.data.acceptedMargins);
    const intendedPricePoint = estimatedValues.data.pricePoint;

    const total = estimatedTokenAmount.plus(estimatedCommissionTokenAmount).plus(estimatedMargin);

    await TC5.approve(
      constants.account1,
      constants.accountPassphrase1,
      constants.pricerOstUsdAddress,
      total,
      constants.gasUsed);

    const changedPricePoint = new BigNumber(intendedPricePoint)
      .plus(estimatedMargin)
      .plus(new BigNumber(1));

    const payResponse = await pricerOstUsd.pay(
      constants.account1,
      constants.accountPassphrase1,
      beneficiary,
      transferAmount,
      commissionBeneficiary,
      commissionAmount,
      currency,
      changedPricePoint,
<<<<<<< HEAD
      constants.gasUsed,
      {returnType: constants.returnTypeReceipt});
=======
      0xBA43B7400,
      constants.optionsReceipt);
>>>>>>> 72bb6f5e

    // verify if the transaction receipt is valid
    utils.verifyTransactionReceipt(payResponse);

    // verify if the transaction has was actually mined
    await utils.verifyIfMined(pricerOstUsd, payResponse.data.transaction_hash);

    const account1Balance = new BigNumber(await TC5.balanceOf(constants.account1))
      , account3Balance = new BigNumber(await TC5.balanceOf(constants.account3))
      , account4Balance = new BigNumber(await TC5.balanceOf(constants.account4));

    assert.equal(initialAccount1Balance.toNumber(), account1Balance.toNumber());
    assert.equal(initialAccount3Balance.toNumber(), account3Balance.toNumber());
    assert.equal(initialAccount4Balance.toNumber(), account4Balance.toNumber());

    // Cache check
    const finalAccount1BalanceCache = await getAmountFromCache(constants.account1)
      , finalAccount3BalanceCache = await getAmountFromCache(constants.account3)
      , finalAccount4BalanceCache = await getAmountFromCache(constants.account4)
    ;

    assert.equal(account1Balance.toNumber(), finalAccount1BalanceCache.toNumber(), "account1: Actual and cacheValue mismatch after test");
    assert.equal(account3Balance.toNumber(), finalAccount3BalanceCache.toNumber(), "account3: Actual and cacheValue mismatch after test");
    assert.equal(account4Balance.toNumber(), finalAccount4BalanceCache.toNumber(), "account4: Actual and cacheValue mismatch after test");

  });


  it('should fail when intendedPricePoint is less than the acceptable margin of current price point', async function() {
    // eslint-disable-next-line no-invalid-this
    this.timeout(200000);

    const initialAccount1Balance = new BigNumber(await TC5.balanceOf(constants.account1))
      , initialAccount3Balance = new BigNumber(await TC5.balanceOf(constants.account3))
      , initialAccount4Balance = new BigNumber(await TC5.balanceOf(constants.account4));

    // Cache check
    const initialAccount1BalanceCache = await getAmountFromCache(constants.account1)
      , initialAccount3BalanceCache = await getAmountFromCache(constants.account3)
      , initialAccount4BalanceCache = await getAmountFromCache(constants.account4);

    assert.equal(initialAccount1Balance.toNumber(), initialAccount1BalanceCache.toNumber(), "account1: Actual and cacheValue mismatch");
    assert.equal(initialAccount3Balance.toNumber(), initialAccount3BalanceCache.toNumber(), "account3: Actual and cacheValue mismatch");
    assert.equal(initialAccount4Balance.toNumber(), initialAccount4BalanceCache.toNumber(), "account4: Actual and cacheValue mismatch");

    const beneficiary = constants.account3
      , commissionAmount = new BigNumber(pricerOstUsd.toWei('10'))
      , commissionBeneficiary = constants.account4
      , currency = constants.currencyUSD
      , transferAmount = new BigNumber(pricerOstUsd.toWei('5'))
      ;

    const acceptedMarginData = await pricerOstUsd.acceptedMargins(currency);
    assert.equal(acceptedMarginData.isSuccess(), true);

    const estimatedValues = await pricerOstUsd.getPricePointAndCalculatedAmounts(
      transferAmount,
      commissionAmount,
      currency);
    assert.equal(estimatedValues.isSuccess(), true);

    const estimatedTokenAmount = new BigNumber(estimatedValues.data.tokenAmount);
    const estimatedCommissionTokenAmount = new BigNumber(estimatedValues.data.commissionTokenAmount);
    const estimatedMargin = new BigNumber(acceptedMarginData.data.acceptedMargins);
    const intendedPricePoint = estimatedValues.data.pricePoint;

    const total = estimatedTokenAmount
      .plus(estimatedCommissionTokenAmount)
      .plus(estimatedMargin);

    await TC5.approve(
      constants.account1,
      constants.accountPassphrase1,
      constants.pricerOstUsdAddress,
      total,
      constants.gasUsed);

    const changedPricePoint = new BigNumber(intendedPricePoint)
      .minus(estimatedMargin)
      .minus(new BigNumber(1));

    const payResponse = await pricerOstUsd.pay(
      constants.account1,
      constants.accountPassphrase1,
      beneficiary,
      transferAmount,
      commissionBeneficiary,
      commissionAmount,
      currency,
      changedPricePoint,
<<<<<<< HEAD
      constants.gasUsed,
      {returnType: constants.returnTypeReceipt});
=======
      0xBA43B7400,
      constants.optionsReceipt);
>>>>>>> 72bb6f5e

    // verify if the transaction receipt is valid
    utils.verifyTransactionReceipt(payResponse);

    // verify if the transaction has was actually mined
    await utils.verifyIfMined(pricerOstUsd, payResponse.data.transaction_hash);

    const account1Balance = new BigNumber(await TC5.balanceOf(constants.account1))
      , account3Balance = new BigNumber(await TC5.balanceOf(constants.account3))
      , account4Balance = new BigNumber(await TC5.balanceOf(constants.account4));

    assert.equal(initialAccount1Balance.toNumber(), account1Balance.toNumber());
    assert.equal(initialAccount3Balance.toNumber(), account3Balance.toNumber());
    assert.equal(initialAccount4Balance.toNumber(), account4Balance.toNumber());

    // Cache check
    const finalAccount1BalanceCache = await getAmountFromCache(constants.account1)
      , finalAccount3BalanceCache = await getAmountFromCache(constants.account3)
      , finalAccount4BalanceCache = await getAmountFromCache(constants.account4);

    assert.equal(account1Balance.toNumber(), finalAccount1BalanceCache.toNumber(), "account1: Actual and cacheValue mismatch after test");
    assert.equal(account3Balance.toNumber(), finalAccount3BalanceCache.toNumber(), "account3: Actual and cacheValue mismatch after test");
    assert.equal(account4Balance.toNumber(), finalAccount4BalanceCache.toNumber(), "account4: Actual and cacheValue mismatch after test");

  });


  it('should fail when price point is 0 and currency is not blank', async function() {
    // eslint-disable-next-line no-invalid-this
    this.timeout(100000);

    const initialAccount1Balance = new BigNumber(await TC5.balanceOf(constants.account1))
      , initialAccount3Balance = new BigNumber(await TC5.balanceOf(constants.account3))
      , initialAccount4Balance = new BigNumber(await TC5.balanceOf(constants.account4));

    // Cache check
    const initialAccount1BalanceCache = await getAmountFromCache(constants.account1)
      , initialAccount3BalanceCache = await getAmountFromCache(constants.account3)
      , initialAccount4BalanceCache = await getAmountFromCache(constants.account4);

    assert.equal(initialAccount1Balance.toNumber(), initialAccount1BalanceCache.toNumber(), "account1: Actual and cacheValue mismatch");
    assert.equal(initialAccount3Balance.toNumber(), initialAccount3BalanceCache.toNumber(), "account3: Actual and cacheValue mismatch");
    assert.equal(initialAccount4Balance.toNumber(), initialAccount4BalanceCache.toNumber(), "account4: Actual and cacheValue mismatch");

    const beneficiary = constants.account3
      , commissionAmount = new BigNumber(pricerOstUsd.toWei('10'))
      , commissionBeneficiary = constants.account4
      , currency = constants.currencyUSD
      , transferAmount = new BigNumber(pricerOstUsd.toWei('5'))
      ;

    const acceptedMarginData = await pricerOstUsd.acceptedMargins(currency);
    assert.equal(acceptedMarginData.isSuccess(), true);

    const estimatedValues = await pricerOstUsd.getPricePointAndCalculatedAmounts(
      transferAmount,
      commissionAmount,
      currency);
    assert.equal(estimatedValues.isSuccess(), true);

    const estimatedTokenAmount = new BigNumber(estimatedValues.data.tokenAmount);
    const estimatedCommissionTokenAmount = new BigNumber(estimatedValues.data.commissionTokenAmount);
    const estimatedMargin = new BigNumber(acceptedMarginData.data.acceptedMargins);
    const intendedPricePoint = estimatedValues.data.pricePoint;

    const total = estimatedTokenAmount
      .plus(estimatedCommissionTokenAmount)
      .plus(estimatedMargin);

    await TC5.approve(
      constants.account1,
      constants.accountPassphrase1,
      constants.pricerOstUsdAddress,
      total,
      constants.gasUsed);

    const payResponse = await pricerOstUsd.pay(
      constants.account1,
      constants.accountPassphrase1,
      beneficiary,
      transferAmount,
      commissionBeneficiary,
      commissionAmount,
      constants.currencyINR,
      intendedPricePoint,
<<<<<<< HEAD
      constants.gasUsed,
      {returnType: constants.returnTypeReceipt});
=======
      0xBA43B7400,
      constants.optionsReceipt);
>>>>>>> 72bb6f5e

    // verify if the transaction receipt is valid
    utils.verifyTransactionReceipt(payResponse);

    // verify if the transaction has was actually mined
    await utils.verifyIfMined(pricerOstUsd, payResponse.data.transaction_hash);

    const account1Balance = new BigNumber(await TC5.balanceOf(constants.account1))
      , account3Balance = new BigNumber(await TC5.balanceOf(constants.account3))
      , account4Balance = new BigNumber(await TC5.balanceOf(constants.account4));

    assert.equal(initialAccount1Balance.toNumber(), account1Balance.toNumber());
    assert.equal(initialAccount3Balance.toNumber(), account3Balance.toNumber());
    assert.equal(initialAccount4Balance.toNumber(), account4Balance.toNumber());

    // Cache check
    const finalAccount1BalanceCache = await getAmountFromCache(constants.account1)
      , finalAccount3BalanceCache = await getAmountFromCache(constants.account3)
      , finalAccount4BalanceCache = await getAmountFromCache(constants.account4);

    assert.equal(account1Balance.toNumber(), finalAccount1BalanceCache.toNumber(), "account1: Actual and cacheValue mismatch after test");
    assert.equal(account3Balance.toNumber(), finalAccount3BalanceCache.toNumber(), "account3: Actual and cacheValue mismatch after test");
    assert.equal(account4Balance.toNumber(), finalAccount4BalanceCache.toNumber(), "account4: Actual and cacheValue mismatch after test");

  });


  it('should pass when all parameters are valid and commission beneficiary address, commissionAmount is 0', async function() {
    // eslint-disable-next-line no-invalid-this
    this.timeout(100000);

    const initialAccount1Balance = new BigNumber(await TC5.balanceOf(constants.account1))
      , initialAccount3Balance = new BigNumber(await TC5.balanceOf(constants.account3))
      , initialAccount4Balance = new BigNumber(await TC5.balanceOf(constants.account4));

    // Cache check
    const initialAccount1BalanceCache = await getAmountFromCache(constants.account1)
      , initialAccount3BalanceCache = await getAmountFromCache(constants.account3)
      , initialAccount4BalanceCache = await getAmountFromCache(constants.account4);

    assert.equal(initialAccount1Balance.toNumber(), initialAccount1BalanceCache.toNumber(), "account1: Actual and cacheValue mismatch");
    assert.equal(initialAccount3Balance.toNumber(), initialAccount3BalanceCache.toNumber(), "account3: Actual and cacheValue mismatch");
    assert.equal(initialAccount4Balance.toNumber(), initialAccount4BalanceCache.toNumber(), "account4: Actual and cacheValue mismatch");

    const beneficiary = constants.account3
      , commissionAmount = new BigNumber(pricerOstUsd.toWei('0'))
      , commissionBeneficiary = constants.account4
      , currency = constants.currencyUSD
      , transferAmount = new BigNumber(pricerOstUsd.toWei('5'))
      ;

    const acceptedMarginData = await pricerOstUsd.acceptedMargins(currency);
    assert.equal(acceptedMarginData.isSuccess(), true);

    const estimatedValues = await pricerOstUsd.getPricePointAndCalculatedAmounts(
      transferAmount,
      commissionAmount,
      currency);
    assert.equal(estimatedValues.isSuccess(), true);
    assert.equal(estimatedValues.data.commissionTokenAmount, 0);

    const estimatedTokenAmount = new BigNumber(estimatedValues.data.tokenAmount);
    const estimatedMargin = new BigNumber(acceptedMarginData.data.acceptedMargins);
    const intendedPricePoint = estimatedValues.data.pricePoint;

    const total = estimatedTokenAmount.plus(estimatedMargin);

    await TC5.approve(
      constants.account1,
      constants.accountPassphrase1,
      constants.pricerOstUsdAddress,
      total,
      constants.gasUsed);

    const payResponse = await pricerOstUsd.pay(
      constants.account1,
      constants.accountPassphrase1,
      beneficiary,
      transferAmount,
      commissionBeneficiary,
      commissionAmount,
      currency,
      intendedPricePoint,
<<<<<<< HEAD
      constants.gasUsed,
      {returnType: constants.returnTypeReceipt});
=======
      0xBA43B7400,
      constants.optionsReceipt);
>>>>>>> 72bb6f5e

    // verify if the transaction receipt is valid
    utils.verifyTransactionReceipt(payResponse);

    // verify if the transaction has was actually mined
    await utils.verifyIfMined(pricerOstUsd, payResponse.data.transaction_hash);

    const account1Balance = new BigNumber(await TC5.balanceOf(constants.account1))
      , account3Balance = new BigNumber(await TC5.balanceOf(constants.account3))
      , account4Balance = new BigNumber(await TC5.balanceOf(constants.account4));

    assert.equal(initialAccount1Balance.minus(estimatedTokenAmount).toNumber(), account1Balance.toNumber());
    assert.equal(initialAccount3Balance.plus(estimatedTokenAmount).toNumber(), account3Balance.toNumber());
    assert.equal(initialAccount4Balance.toNumber(), account4Balance.toNumber());

    // Cache check
    const finalAccount1BalanceCache = await getAmountFromCache(constants.account1)
      , finalAccount3BalanceCache = await getAmountFromCache(constants.account3)
      , finalAccount4BalanceCache = await getAmountFromCache(constants.account4);

    assert.equal(account1Balance.toNumber(), finalAccount1BalanceCache.toNumber(), "account1: Actual and cacheValue mismatch after test");
    assert.equal(account3Balance.toNumber(), finalAccount3BalanceCache.toNumber(), "account3: Actual and cacheValue mismatch after test");
    assert.equal(account4Balance.toNumber(), finalAccount4BalanceCache.toNumber(), "account4: Actual and cacheValue mismatch after test");

  });


  it('should pass when all parameters are valid and currency is blank (BT Transfer)', async function() {
    // eslint-disable-next-line no-invalid-this
    this.timeout(100000);

    const initialAccount1Balance = new BigNumber(await TC5.balanceOf(constants.account1))
      , initialAccount3Balance = new BigNumber(await TC5.balanceOf(constants.account3))
      , initialAccount4Balance = new BigNumber(await TC5.balanceOf(constants.account4));

    // Cache check
    const initialAccount1BalanceCache = await getAmountFromCache(constants.account1)
      , initialAccount3BalanceCache = await getAmountFromCache(constants.account3)
      , initialAccount4BalanceCache = await getAmountFromCache(constants.account4);

    assert.equal(initialAccount1Balance.toNumber(), initialAccount1BalanceCache.toNumber(), "account1: Actual and cacheValue mismatch");
    assert.equal(initialAccount3Balance.toNumber(), initialAccount3BalanceCache.toNumber(), "account3: Actual and cacheValue mismatch");
    assert.equal(initialAccount4Balance.toNumber(), initialAccount4BalanceCache.toNumber(), "account4: Actual and cacheValue mismatch");

    const beneficiary = constants.account3
      , commissionAmount = new BigNumber(pricerOstUsd.toWei('5'))
      , commissionBeneficiary = constants.account4
      , currency = constants.currencyBlank
      , transferAmount = new BigNumber(pricerOstUsd.toWei('10'))
      ;

    const intendedPricePoint = 0;

    const total = transferAmount.plus(commissionAmount);

    await TC5.approve(
      constants.account1,
      constants.accountPassphrase1,
      constants.pricerOstUsdAddress,
      total,
      constants.gasUsed);

    const payResponse = await pricerOstUsd.pay(
      constants.account1,
      constants.accountPassphrase1,
      beneficiary,
      transferAmount,
      commissionBeneficiary,
      commissionAmount,
      currency,
      intendedPricePoint,
<<<<<<< HEAD
      constants.gasUsed,
      {returnType: constants.returnTypeReceipt});
=======
      0xBA43B7400,
      constants.optionsReceipt);
>>>>>>> 72bb6f5e

    // verify if the transaction receipt is valid
    utils.verifyTransactionReceipt(payResponse);

    // verify if the transaction has was actually mined
    await utils.verifyIfMined(pricerOstUsd, payResponse.data.transaction_hash);

    const account1Balance = new BigNumber(await TC5.balanceOf(constants.account1))
      , account3Balance = new BigNumber(await TC5.balanceOf(constants.account3))
      , account4Balance = new BigNumber(await TC5.balanceOf(constants.account4));

    assert.equal(initialAccount1Balance.minus(total).toNumber(), account1Balance.toNumber());
    assert.equal(initialAccount3Balance.plus(transferAmount).toNumber(), account3Balance.toNumber());
    assert.equal(initialAccount4Balance.plus(commissionAmount).toNumber(), account4Balance.toNumber());

    // Cache check
    const finalAccount1BalanceCache = await getAmountFromCache(constants.account1)
      , finalAccount3BalanceCache = await getAmountFromCache(constants.account3)
      , finalAccount4BalanceCache = await getAmountFromCache(constants.account4);

    assert.equal(account1Balance.toNumber(), finalAccount1BalanceCache.toNumber(), "account1: Actual and cacheValue mismatch after test");
    assert.equal(account3Balance.toNumber(), finalAccount3BalanceCache.toNumber(), "account3: Actual and cacheValue mismatch after test");
    assert.equal(account4Balance.toNumber(), finalAccount4BalanceCache.toNumber(), "account4: Actual and cacheValue mismatch after test");
  });


  it('should fail when intended price point is 0', async function() {
    // eslint-disable-next-line no-invalid-this
    this.timeout(100000);

    const initialAccount1Balance = new BigNumber(await TC5.balanceOf(constants.account1))
      , initialAccount3Balance = new BigNumber(await TC5.balanceOf(constants.account3))
      , initialAccount4Balance = new BigNumber(await TC5.balanceOf(constants.account4));

    // Cache check
    const initialAccount1BalanceCache = await getAmountFromCache(constants.account1)
      , initialAccount3BalanceCache = await getAmountFromCache(constants.account3)
      , initialAccount4BalanceCache = await getAmountFromCache(constants.account4);

    assert.equal(initialAccount1Balance.toNumber(), initialAccount1BalanceCache.toNumber(), "account1: Actual and cacheValue mismatch");
    assert.equal(initialAccount3Balance.toNumber(), initialAccount3BalanceCache.toNumber(), "account3: Actual and cacheValue mismatch");
    assert.equal(initialAccount4Balance.toNumber(), initialAccount4BalanceCache.toNumber(), "account4: Actual and cacheValue mismatch");

    const beneficiary = constants.account3
      , commissionAmount = new BigNumber(pricerOstUsd.toWei('10'))
      , commissionBeneficiary = constants.account4
      , currency = constants.currencyUSD
      , transferAmount = new BigNumber(pricerOstUsd.toWei('5'))
      ;

    const acceptedMarginData = await pricerOstUsd.acceptedMargins(currency);
    assert.equal(acceptedMarginData.isSuccess(), true);

    const estimatedValues = await pricerOstUsd.getPricePointAndCalculatedAmounts(
      transferAmount,
      commissionAmount,
      currency);
    assert.equal(estimatedValues.isSuccess(), true);

    const estimatedTokenAmount = new BigNumber(estimatedValues.data.tokenAmount);
    const estimatedCommissionTokenAmount = new BigNumber(estimatedValues.data.commissionTokenAmount);
    const estimatedMargin = new BigNumber(acceptedMarginData.data.acceptedMargins);

    const total = estimatedTokenAmount.plus(estimatedCommissionTokenAmount).plus(estimatedMargin);

    await TC5.approve(
      constants.account1,
      constants.accountPassphrase1,
      constants.pricerOstUsdAddress,
      total,
      constants.gasUsed);

    const payResponse = await pricerOstUsd.pay(
      constants.account1,
      constants.accountPassphrase1,
      beneficiary,
      transferAmount,
      commissionBeneficiary,
      commissionAmount,
      constants.currencyUSD,
      0,
<<<<<<< HEAD
      constants.gasUsed,
      {returnType: constants.returnTypeReceipt});
=======
      0xBA43B7400,
      constants.optionsReceipt);
>>>>>>> 72bb6f5e

    assert.equal(payResponse.isFailure(), true, "intendedPricePoint 0 cheek");
    // verify if the transaction receipt is valid
    //utils.verifyTransactionReceipt(payResponse);

    // verify if the transaction has was actually mined
    //await utils.verifyIfMined(pricerOstUsd, payResponse.data.transaction_hash);

    const account1Balance = new BigNumber(await TC5.balanceOf(constants.account1))
      , account3Balance = new BigNumber(await TC5.balanceOf(constants.account3))
      , account4Balance = new BigNumber(await TC5.balanceOf(constants.account4));

    assert.equal(initialAccount1Balance.toNumber(), account1Balance.toNumber());
    assert.equal(initialAccount3Balance.toNumber(), account3Balance.toNumber());
    assert.equal(initialAccount4Balance.toNumber(), account4Balance.toNumber());

    // Cache check
    const finalAccount1BalanceCache = await getAmountFromCache(constants.account1)
      , finalAccount3BalanceCache = await getAmountFromCache(constants.account3)
      , finalAccount4BalanceCache = await getAmountFromCache(constants.account4);

    assert.equal(account1Balance.toNumber(), finalAccount1BalanceCache.toNumber(), "account1: Actual and cacheValue mismatch after test");
    assert.equal(account3Balance.toNumber(), finalAccount3BalanceCache.toNumber(), "account3: Actual and cacheValue mismatch after test");
    assert.equal(account4Balance.toNumber(), finalAccount4BalanceCache.toNumber(), "account4: Actual and cacheValue mismatch after test");

  });


  it('should pass for interaction layer test when return type is uuid', async function() {

    // eslint-disable-next-line no-invalid-this
    this.timeout(100000);

    const beneficiary = constants.account3
      , commissionAmount = new BigNumber(pricerOstUsd.toWei('2'))
      , commissionBeneficiary = constants.account4
      , currency = constants.currencyUSD
      , transferAmount = new BigNumber(pricerOstUsd.toWei('7'))
      ;

    const acceptedMarginData = await pricerOstUsd.acceptedMargins(currency);
    assert.equal(acceptedMarginData.isSuccess(), true);

    const estimatedValues = await pricerOstUsd.getPricePointAndCalculatedAmounts(
      transferAmount,
      commissionAmount,
      currency);

    assert.equal(estimatedValues.isSuccess(), true);

    const estimatedTokenAmount = new BigNumber(estimatedValues.data.tokenAmount);
    const estimatedCommissionTokenAmount = new BigNumber(estimatedValues.data.commissionTokenAmount);

    const intendedPricePoint = estimatedValues.data.pricePoint;

    const estimatedTotalAmount = new BigNumber(0).plus(estimatedTokenAmount).plus(estimatedCommissionTokenAmount);

    await TC5.approve(
      constants.account1,
      constants.accountPassphrase1,
      constants.pricerOstUsdAddress,
      estimatedTotalAmount,
      constants.gasUsed);

    const payResponse = await pricerOstUsd.pay(
      constants.account1,
      constants.accountPassphrase1,
      beneficiary,
      transferAmount,
      commissionBeneficiary,
      commissionAmount,
      currency,
      intendedPricePoint,
<<<<<<< HEAD
      constants.gasUsed,
      {returnType: constants.returnTypeUUID});
=======
      0xBA43B7400,
      constants.optionsUUID);
>>>>>>> 72bb6f5e

    // verify if the transaction receipt is valid
    // we will not verify if it got mined as its just interaction layer testing
    utils.verifyTransactionUUID(payResponse);

  });

  it('should pass for interaction layer test when return type is txHash', async function() {

    // eslint-disable-next-line no-invalid-this
    this.timeout(100000);

    const beneficiary = constants.account3
      , commissionAmount = new BigNumber(pricerOstUsd.toWei('2'))
      , commissionBeneficiary = constants.account4
      , currency = constants.currencyUSD
      , transferAmount = new BigNumber(pricerOstUsd.toWei('7'))
      ;

    const acceptedMarginData = await pricerOstUsd.acceptedMargins(currency);
    assert.equal(acceptedMarginData.isSuccess(), true);

    const estimatedValues = await pricerOstUsd.getPricePointAndCalculatedAmounts(
      transferAmount,
      commissionAmount,
      currency);

    assert.equal(estimatedValues.isSuccess(), true);

    const estimatedTokenAmount = new BigNumber(estimatedValues.data.tokenAmount);
    const estimatedCommissionTokenAmount = new BigNumber(estimatedValues.data.commissionTokenAmount);

    const intendedPricePoint = estimatedValues.data.pricePoint;

    const estimatedTotalAmount = new BigNumber(0).plus(estimatedTokenAmount).plus(estimatedCommissionTokenAmount);

    await TC5.approve(
      constants.account1,
      constants.accountPassphrase1,
      constants.pricerOstUsdAddress,
      estimatedTotalAmount,
      constants.gasUsed);

    const payResponse = await pricerOstUsd.pay(
      constants.account1,
      constants.accountPassphrase1,
      beneficiary,
      transferAmount,
      commissionBeneficiary,
      commissionAmount,
      currency,
      intendedPricePoint,
<<<<<<< HEAD
      constants.gasUsed,
      {returnType: constants.returnTypeHash});
=======
      0xBA43B7400,
      constants.optionsHash);
>>>>>>> 72bb6f5e

    // verify if the transaction hash is valid
    // we will not verify if it got mined as its just interaction layer testing
    utils.verifyTransactionHash(payResponse);

  });

  it('should pass for interaction layer test when return type is txReceipt', async function() {

    // eslint-disable-next-line no-invalid-this
    this.timeout(100000);

    const beneficiary = constants.account3
      , commissionAmount = new BigNumber(pricerOstUsd.toWei('2'))
      , commissionBeneficiary = constants.account4
      , currency = constants.currencyUSD
      , transferAmount = new BigNumber(pricerOstUsd.toWei('7'))
      ;

    const acceptedMarginData = await pricerOstUsd.acceptedMargins(currency);
    assert.equal(acceptedMarginData.isSuccess(), true);

    const estimatedValues = await pricerOstUsd.getPricePointAndCalculatedAmounts(
      transferAmount,
      commissionAmount,
      currency);

    assert.equal(estimatedValues.isSuccess(), true);

    const estimatedTokenAmount = new BigNumber(estimatedValues.data.tokenAmount);
    const estimatedCommissionTokenAmount = new BigNumber(estimatedValues.data.commissionTokenAmount);

    const intendedPricePoint = estimatedValues.data.pricePoint;

    const estimatedTotalAmount = new BigNumber(0).plus(estimatedTokenAmount).plus(estimatedCommissionTokenAmount);

    await TC5.approve(
      constants.account1,
      constants.accountPassphrase1,
      constants.pricerOstUsdAddress,
      estimatedTotalAmount,
      constants.gasUsed);

    const payResponse = await pricerOstUsd.pay(
      constants.account1,
      constants.accountPassphrase1,
      beneficiary,
      transferAmount,
      commissionBeneficiary,
      commissionAmount,
      currency,
      intendedPricePoint,
<<<<<<< HEAD
      constants.gasUsed,
      {returnType: constants.returnTypeReceipt});
=======
      0xBA43B7400,
      constants.optionsReceipt);
>>>>>>> 72bb6f5e

    // verify if the transaction receipt is valid.
    // We will not check here if the value is really set as its just interaction layer testing.
    utils.verifyTransactionReceipt(payResponse);

  });


  it('should fail when sender has insufficient balance (BT Transfer)', async function() {
    // eslint-disable-next-line no-invalid-this
    this.timeout(100000);

    const initialAccount1Balance = new BigNumber(await TC5.balanceOf(constants.account1))
      , initialAccount3Balance = new BigNumber(await TC5.balanceOf(constants.account3))
      , initialAccount4Balance = new BigNumber(await TC5.balanceOf(constants.account4));

    // Cache check
    const initialAccount1BalanceCache = await getAmountFromCache(constants.account1)
      , initialAccount3BalanceCache = await getAmountFromCache(constants.account3)
      , initialAccount4BalanceCache = await getAmountFromCache(constants.account4);

    assert.equal(initialAccount1Balance.toNumber(), initialAccount1BalanceCache.toNumber(), "account1: Actual and cacheValue mismatch");
    assert.equal(initialAccount3Balance.toNumber(), initialAccount3BalanceCache.toNumber(), "account3: Actual and cacheValue mismatch");
    assert.equal(initialAccount4Balance.toNumber(), initialAccount4BalanceCache.toNumber(), "account4: Actual and cacheValue mismatch");

    const beneficiary = constants.account3
      , commissionAmount = new BigNumber(pricerOstUsd.toWei('0.1'))
      , commissionBeneficiary = constants.account4
      , currency = constants.currencyBlank
      , transferAmount = new BigNumber(pricerOstUsd.toWei('50000'))
      ;

    const intendedPricePoint = 0;

    const total = transferAmount.plus(commissionAmount);

    await TC5.approve(
      constants.account1,
      constants.accountPassphrase1,
      constants.pricerOstUsdAddress,
      total,
      constants.gasUsed);

    const payResponse = await pricerOstUsd.pay(
      constants.account1,
      constants.accountPassphrase1,
      beneficiary,
      transferAmount,
      commissionBeneficiary,
      commissionAmount,
      currency,
      intendedPricePoint,
<<<<<<< HEAD
      constants.gasUsed,
      {returnType: constants.returnTypeReceipt});
=======
      0xBA43B7400,
      constants.optionsReceipt);
>>>>>>> 72bb6f5e

    assert.equal(payResponse.isFailure(), true, "insufficient balance cheek");

    const account1Balance = new BigNumber(await TC5.balanceOf(constants.account1))
      , account3Balance = new BigNumber(await TC5.balanceOf(constants.account3))
      , account4Balance = new BigNumber(await TC5.balanceOf(constants.account4));

    assert.equal(initialAccount1Balance.toNumber(), account1Balance.toNumber());
    assert.equal(initialAccount3Balance.toNumber(), account3Balance.toNumber());
    assert.equal(initialAccount4Balance.toNumber(), account4Balance.toNumber());

    // Cache check
    const finalAccount1BalanceCache = await getAmountFromCache(constants.account1)
      , finalAccount3BalanceCache = await getAmountFromCache(constants.account3)
      , finalAccount4BalanceCache = await getAmountFromCache(constants.account4);

    assert.equal(account1Balance.toNumber(), finalAccount1BalanceCache.toNumber(), "account1: Actual and cacheValue mismatch after test");
    assert.equal(account3Balance.toNumber(), finalAccount3BalanceCache.toNumber(), "account3: Actual and cacheValue mismatch after test");
    assert.equal(account4Balance.toNumber(), finalAccount4BalanceCache.toNumber(), "account4: Actual and cacheValue mismatch after test");
  });

});

<|MERGE_RESOLUTION|>--- conflicted
+++ resolved
@@ -40,13 +40,8 @@
       constants.opsPassphrase,
       constants.currencyUSD,
       50,
-<<<<<<< HEAD
-      constants.gasUsed,
-      {returnType: constants.returnTypeReceipt});
-=======
-      0xBA43B7400,
-      constants.optionsReceipt);
->>>>>>> 72bb6f5e
+      constants.gasUsed,
+      constants.optionsReceipt);
 
     // verify if the transaction receipt is valid
     utils.verifyTransactionReceipt(amResponse);
@@ -65,13 +60,8 @@
       constants.opsPassphrase,
       constants.currencyUSD,
       constants.priceOracles.OST.USD,
-<<<<<<< HEAD
-      constants.gasUsed,
-      {returnType: constants.returnTypeReceipt});
-=======
-      0xBA43B7400,
-      constants.optionsReceipt);
->>>>>>> 72bb6f5e
+      constants.gasUsed,
+      constants.optionsReceipt);
 
     // verify if the transaction receipt is valid
     utils.verifyTransactionReceipt(spoResponse);
@@ -189,13 +179,8 @@
       commissionAmount,
       currency,
       intendedPricePoint,
-<<<<<<< HEAD
-      constants.gasUsed,
-      {returnType: constants.returnTypeReceipt});
-=======
-      0xBA43B7400,
-      constants.optionsReceipt);
->>>>>>> 72bb6f5e
+      constants.gasUsed,
+      constants.optionsReceipt);
 
     // verify if the transaction receipt is valid
     utils.verifyTransactionReceipt(payResponse);
@@ -291,13 +276,8 @@
       commissionAmount,
       currency,
       intendedPricePoint,
-<<<<<<< HEAD
-      constants.gasUsed,
-      {returnType: constants.returnTypeReceipt});
-=======
-      0xBA43B7400,
-      constants.optionsReceipt);
->>>>>>> 72bb6f5e
+      constants.gasUsed,
+      constants.optionsReceipt);
 
     assert.equal(payResponse.isFailure(), true, "Low balance check");
 
@@ -380,13 +360,8 @@
       commissionAmount,
       currency,
       intendedPricePoint,
-<<<<<<< HEAD
-      constants.gasUsed,
-      {returnType: constants.returnTypeReceipt});
-=======
-      0xBA43B7400,
-      constants.optionsReceipt);
->>>>>>> 72bb6f5e
+      constants.gasUsed,
+      constants.optionsReceipt);
 
     // verify if the transaction receipt is valid
     utils.verifyTransactionReceipt(payResponse);
@@ -472,13 +447,8 @@
       commissionAmount,
       currency,
       intendedPricePoint,
-<<<<<<< HEAD
-      constants.gasUsed,
-      {returnType: constants.returnTypeReceipt});
-=======
-      0xBA43B7400,
-      constants.optionsReceipt);
->>>>>>> 72bb6f5e
+      constants.gasUsed,
+      constants.optionsReceipt);
 
     assert.equal(payResponse.isFailure(), true);
 
@@ -562,13 +532,8 @@
       commissionAmount,
       constants.currencyINR,
       intendedPricePoint,
-<<<<<<< HEAD
-      constants.gasUsed,
-      {returnType: constants.returnTypeReceipt});
-=======
-      0xBA43B7400,
-      constants.optionsReceipt);
->>>>>>> 72bb6f5e
+      constants.gasUsed,
+      constants.optionsReceipt);
 
     // verify if the transaction receipt is valid
     utils.verifyTransactionReceipt(payResponse);
@@ -654,13 +619,8 @@
       commissionAmount,
       currency,
       intendedPricePoint,
-<<<<<<< HEAD
-      constants.gasUsed,
-      {returnType: constants.returnTypeReceipt});
-=======
-      0xBA43B7400,
-      constants.optionsReceipt);
->>>>>>> 72bb6f5e
+      constants.gasUsed,
+      constants.optionsReceipt);
 
     assert.equal(payResponse.isFailure(), true);
 
@@ -744,13 +704,8 @@
       commissionAmount,
       currency,
       changedPricePoint,
-<<<<<<< HEAD
-      constants.gasUsed,
-      {returnType: constants.returnTypeReceipt});
-=======
-      0xBA43B7400,
-      constants.optionsReceipt);
->>>>>>> 72bb6f5e
+      constants.gasUsed,
+      constants.optionsReceipt);
 
     // verify if the transaction receipt is valid
     utils.verifyTransactionReceipt(payResponse);
@@ -841,13 +796,8 @@
       commissionAmount,
       currency,
       changedPricePoint,
-<<<<<<< HEAD
-      constants.gasUsed,
-      {returnType: constants.returnTypeReceipt});
-=======
-      0xBA43B7400,
-      constants.optionsReceipt);
->>>>>>> 72bb6f5e
+      constants.gasUsed,
+      constants.optionsReceipt);
 
     // verify if the transaction receipt is valid
     utils.verifyTransactionReceipt(payResponse);
@@ -933,13 +883,8 @@
       commissionAmount,
       constants.currencyINR,
       intendedPricePoint,
-<<<<<<< HEAD
-      constants.gasUsed,
-      {returnType: constants.returnTypeReceipt});
-=======
-      0xBA43B7400,
-      constants.optionsReceipt);
->>>>>>> 72bb6f5e
+      constants.gasUsed,
+      constants.optionsReceipt);
 
     // verify if the transaction receipt is valid
     utils.verifyTransactionReceipt(payResponse);
@@ -1023,13 +968,8 @@
       commissionAmount,
       currency,
       intendedPricePoint,
-<<<<<<< HEAD
-      constants.gasUsed,
-      {returnType: constants.returnTypeReceipt});
-=======
-      0xBA43B7400,
-      constants.optionsReceipt);
->>>>>>> 72bb6f5e
+      constants.gasUsed,
+      constants.optionsReceipt);
 
     // verify if the transaction receipt is valid
     utils.verifyTransactionReceipt(payResponse);
@@ -1101,13 +1041,8 @@
       commissionAmount,
       currency,
       intendedPricePoint,
-<<<<<<< HEAD
-      constants.gasUsed,
-      {returnType: constants.returnTypeReceipt});
-=======
-      0xBA43B7400,
-      constants.optionsReceipt);
->>>>>>> 72bb6f5e
+      constants.gasUsed,
+      constants.optionsReceipt);
 
     // verify if the transaction receipt is valid
     utils.verifyTransactionReceipt(payResponse);
@@ -1189,13 +1124,8 @@
       commissionAmount,
       constants.currencyUSD,
       0,
-<<<<<<< HEAD
-      constants.gasUsed,
-      {returnType: constants.returnTypeReceipt});
-=======
-      0xBA43B7400,
-      constants.optionsReceipt);
->>>>>>> 72bb6f5e
+      constants.gasUsed,
+      constants.optionsReceipt);
 
     assert.equal(payResponse.isFailure(), true, "intendedPricePoint 0 cheek");
     // verify if the transaction receipt is valid
@@ -1269,13 +1199,8 @@
       commissionAmount,
       currency,
       intendedPricePoint,
-<<<<<<< HEAD
-      constants.gasUsed,
-      {returnType: constants.returnTypeUUID});
-=======
-      0xBA43B7400,
+      constants.gasUsed,
       constants.optionsUUID);
->>>>>>> 72bb6f5e
 
     // verify if the transaction receipt is valid
     // we will not verify if it got mined as its just interaction layer testing
@@ -1328,13 +1253,8 @@
       commissionAmount,
       currency,
       intendedPricePoint,
-<<<<<<< HEAD
-      constants.gasUsed,
-      {returnType: constants.returnTypeHash});
-=======
-      0xBA43B7400,
+      constants.gasUsed,
       constants.optionsHash);
->>>>>>> 72bb6f5e
 
     // verify if the transaction hash is valid
     // we will not verify if it got mined as its just interaction layer testing
@@ -1387,13 +1307,8 @@
       commissionAmount,
       currency,
       intendedPricePoint,
-<<<<<<< HEAD
-      constants.gasUsed,
-      {returnType: constants.returnTypeReceipt});
-=======
-      0xBA43B7400,
-      constants.optionsReceipt);
->>>>>>> 72bb6f5e
+      constants.gasUsed,
+      constants.optionsReceipt);
 
     // verify if the transaction receipt is valid.
     // We will not check here if the value is really set as its just interaction layer testing.
@@ -1446,13 +1361,8 @@
       commissionAmount,
       currency,
       intendedPricePoint,
-<<<<<<< HEAD
-      constants.gasUsed,
-      {returnType: constants.returnTypeReceipt});
-=======
-      0xBA43B7400,
-      constants.optionsReceipt);
->>>>>>> 72bb6f5e
+      constants.gasUsed,
+      constants.optionsReceipt);
 
     assert.equal(payResponse.isFailure(), true, "insufficient balance cheek");
 
