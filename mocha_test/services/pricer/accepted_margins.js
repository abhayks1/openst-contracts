--- conflicted
+++ resolved
@@ -53,13 +53,8 @@
       constants.opsPassphrase,
       constants.currencyUSD,
       50,
-<<<<<<< HEAD
       constants.gasUsed,
-      {returnType: constants.returnTypeReceipt});
-=======
-      0xBA43B7400,
       constants.optionsReceipt);
->>>>>>> 72bb6f5e
 
     // verify if the transaction receipt is valid
     utils.verifyTransactionReceipt(response1);
@@ -78,13 +73,8 @@
       constants.opsPassphrase,
       constants.currencyUSD,
       300,
-<<<<<<< HEAD
       constants.gasUsed,
-      {returnType: constants.returnTypeReceipt});
-=======
-      0xBA43B7400,
       constants.optionsReceipt);
->>>>>>> 72bb6f5e
 
     // verify if the transaction receipt is valid
     utils.verifyTransactionReceipt(response2);
@@ -103,13 +93,8 @@
       constants.opsPassphrase,
       constants.currencyEUR,
       100,
-<<<<<<< HEAD
       constants.gasUsed,
-      {returnType: constants.returnTypeReceipt});
-=======
-      0xBA43B7400,
       constants.optionsReceipt);
->>>>>>> 72bb6f5e
 
     // verify if the transaction receipt is valid
     utils.verifyTransactionReceipt(response3);
