--- conflicted
+++ resolved
@@ -42,13 +42,8 @@
       constants.opsPassphrase,
       constants.currencyUSD,
       constants.priceOracles.OST.USD,
-<<<<<<< HEAD
       constants.gasUsed,
-      {returnType: constants.returnTypeReceipt});
-=======
-      0xBA43B7400,
       constants.optionsReceipt);
->>>>>>> 72bb6f5e
 
     // verify if the transaction receipt is valid
     utils.verifyTransactionReceipt(setResponse);
@@ -62,13 +57,8 @@
       constants.opsPassphrase,
       constants.currencyEUR,
       constants.priceOracles.OST.EUR,
-<<<<<<< HEAD
       constants.gasUsed,
-      {returnType: constants.returnTypeReceipt});
-=======
-      0xBA43B7400,
       constants.optionsReceipt);
->>>>>>> 72bb6f5e
 
     // verify if the transaction receipt is valid
     utils.verifyTransactionReceipt(setResponse);
@@ -97,13 +87,8 @@
       constants.ops,
       constants.opsPassphrase,
       constants.currencyUSD,
-<<<<<<< HEAD
       constants.gasUsed,
-      {returnType: constants.returnTypeReceipt});
-=======
-      0xBA43B7400,
       constants.optionsReceipt);
->>>>>>> 72bb6f5e
 
     // verify if the transaction receipt is valid
     utils.verifyTransactionReceipt(unsetResponse);
@@ -116,13 +101,8 @@
       constants.ops,
       constants.opsPassphrase,
       constants.currencyEUR,
-<<<<<<< HEAD
       constants.gasUsed,
-      {returnType: constants.returnTypeReceipt});
-=======
-      0xBA43B7400,
       constants.optionsReceipt);
->>>>>>> 72bb6f5e
 
     // verify if the transaction receipt is valid
     utils.verifyTransactionReceipt(unsetResponse1);
