--- conflicted
+++ resolved
@@ -32,13 +32,8 @@
       constants.opsPassphrase,
       constants.currencyUSD,
       30,
-<<<<<<< HEAD
-      constants.gasUsed,
-      {returnType: constants.returnTypeReceipt});
-=======
-      0xBA43B7400,
-      constants.optionsReceipt);
->>>>>>> 72bb6f5e
+      constants.gasUsed,
+      constants.optionsReceipt);
 
     // verify if the transaction receipt is valid
     utils.verifyTransactionReceipt(response);
@@ -64,13 +59,8 @@
       constants.opsPassphrase,
       constants.currencyUSD,
       50,
-<<<<<<< HEAD
-      constants.gasUsed,
-      {returnType: constants.returnTypeUUID});
-=======
-      0xBA43B7400,
+      constants.gasUsed,
       constants.optionsUUID);
->>>>>>> 72bb6f5e
 
     // verify if the transaction receipt is valid
     // we will not verify if it got mined as its just interaction layer testing
@@ -89,13 +79,8 @@
       constants.opsPassphrase,
       constants.currencyUSD,
       150,
-<<<<<<< HEAD
-      constants.gasUsed,
-      {returnType: constants.returnTypeHash});
-=======
-      0xBA43B7400,
+      constants.gasUsed,
       constants.optionsHash);
->>>>>>> 72bb6f5e
 
     // verify if the transaction hash is valid
     // we will not verify if it got mined as its just interaction layer testing
@@ -114,13 +99,8 @@
       constants.opsPassphrase,
       constants.currencyUSD,
       70,
-<<<<<<< HEAD
-      constants.gasUsed,
-      {returnType: constants.returnTypeReceipt});
-=======
-      0xBA43B7400,
-      constants.optionsReceipt);
->>>>>>> 72bb6f5e
+      constants.gasUsed,
+      constants.optionsReceipt);
 
     // verify if the transaction receipt is valid.
     // We will not check here if the value is really set as its just interaction layer testing.
@@ -137,13 +117,8 @@
       constants.opsPassphrase,
       constants.currencyBlank,
       3,
-<<<<<<< HEAD
-      constants.gasUsed,
-      {returnType: constants.returnTypeReceipt});
-=======
-      0xBA43B7400,
-      constants.optionsReceipt);
->>>>>>> 72bb6f5e
+      constants.gasUsed,
+      constants.optionsReceipt);
 
     // verify if the response is failure
     assert.equal(response.isFailure(), true);
@@ -175,13 +150,8 @@
       constants.opsPassphrase,
       constants.currencyUSD,
       3,
-<<<<<<< HEAD
-      constants.gasUsed,
-      {returnType: constants.returnTypeReceipt});
-=======
-      0xBA43B7400,
-      constants.optionsReceipt);
->>>>>>> 72bb6f5e
+      constants.gasUsed,
+      constants.optionsReceipt);
 
     // verify if the response is failure
     assert.equal(response.isFailure(), true);
@@ -197,13 +167,8 @@
       constants.opsPassphrase,
       constants.currencyUSD,
       -30,
-<<<<<<< HEAD
-      constants.gasUsed,
-      {returnType: constants.returnTypeReceipt});
-=======
-      0xBA43B7400,
-      constants.optionsReceipt);
->>>>>>> 72bb6f5e
+      constants.gasUsed,
+      constants.optionsReceipt);
 
     // verify if the response is failure
     assert.equal(response.isFailure(), true);
@@ -221,13 +186,8 @@
       constants.opsPassphrase,
       constants.currencyUSD,
       3,
-<<<<<<< HEAD
-      constants.gasUsed,
-      {returnType: constants.returnTypeReceipt});
-=======
-      0xBA43B7400,
-      constants.optionsReceipt);
->>>>>>> 72bb6f5e
+      constants.gasUsed,
+      constants.optionsReceipt);
 
     // verify if the transaction receipt is valid
     utils.verifyTransactionReceipt(response1);
@@ -246,13 +206,8 @@
       constants.deployerPassphrase,
       constants.currencyUSD,
       8,
-<<<<<<< HEAD
-      constants.gasUsed,
-      {returnType: constants.returnTypeReceipt});
-=======
-      0xBA43B7400,
-      constants.optionsReceipt);
->>>>>>> 72bb6f5e
+      constants.gasUsed,
+      constants.optionsReceipt);
 
     // verify if the transaction receipt is valid
     utils.verifyTransactionReceipt(response2);
@@ -279,13 +234,8 @@
       constants.opsPassphrase,
       constants.currencyUSD,
       0,
-<<<<<<< HEAD
-      constants.gasUsed,
-      {returnType: constants.returnTypeReceipt});
-=======
-      0xBA43B7400,
-      constants.optionsReceipt);
->>>>>>> 72bb6f5e
+      constants.gasUsed,
+      constants.optionsReceipt);
 
     // verify if the transaction receipt is valid
     utils.verifyTransactionReceipt(response);
@@ -312,13 +262,8 @@
       constants.opsPassphrase,
       constants.currencyUSD,
       50,
-<<<<<<< HEAD
-      constants.gasUsed,
-      {returnType: constants.returnTypeReceipt});
-=======
-      0xBA43B7400,
-      constants.optionsReceipt);
->>>>>>> 72bb6f5e
+      constants.gasUsed,
+      constants.optionsReceipt);
 
     // verify if the transaction receipt is valid
     utils.verifyTransactionReceipt(response);
