--- conflicted
+++ resolved
@@ -147,129 +147,6 @@
 
   });
 
-<<<<<<< HEAD
-  // it('should pass when all parameters are valid', async function() {
-  //   // eslint-disable-next-line no-invalid-this
-  //   this.timeout(100000);
-  //
-  //   const initialAccount1Balance = new BigNumber(await TC5.balanceOf(constants.account1))
-  //     , initialAccount3Balance = new BigNumber(await TC5.balanceOf(constants.account3))
-  //     , initialAccount4Balance = new BigNumber(await TC5.balanceOf(constants.account4))
-  //   ;
-  //
-  //   // Cache check
-  //   const initialAccount1BalanceCache = await getAmountFromCache(constants.account1)
-  //     , initialAccount3BalanceCache = await getAmountFromCache(constants.account3)
-  //     , initialAccount4BalanceCache = await getAmountFromCache(constants.account4)
-  //   ;
-  //
-  //   assert.equal(initialAccount1Balance.toNumber(), initialAccount1BalanceCache.toNumber(), "account1: Actual and cacheValue mismatch");
-  //   assert.equal(initialAccount3Balance.toNumber(), initialAccount3BalanceCache.toNumber(), "account3: Actual and cacheValue mismatch");
-  //   assert.equal(initialAccount4Balance.toNumber(), initialAccount4BalanceCache.toNumber(), "account4: Actual and cacheValue mismatch");
-  //
-  //   const beneficiary = constants.account3
-  //     , commissionAmount = new BigNumber(airdropOstUsd.toWei('2'))
-  //     , commissionBeneficiary = constants.account4
-  //     , currency = constants.currencyUSD
-  //     , transferAmount = new BigNumber(airdropOstUsd.toWei('7'))
-  //   ;
-  //
-  //   const acceptedMarginData = await airdropOstUsd.acceptedMargins(currency);
-  //   assert.equal(acceptedMarginData.isSuccess(), true);
-  //
-  //   const estimatedValues = await airdropOstUsd.getPricePointAndCalculatedAmounts(
-  //     transferAmount,
-  //     commissionAmount,
-  //     currency);
-  //
-  //   assert.equal(estimatedValues.isSuccess(), true);
-  //
-  //   const estimatedTokenAmount = new BigNumber(estimatedValues.data.tokenAmount);
-  //   const estimatedCommissionTokenAmount = new BigNumber(estimatedValues.data.commissionTokenAmount);
-  //
-  //   const intendedPricePoint = estimatedValues.data.pricePoint;
-  //
-  //   const estimatedTotalAmount = new BigNumber(0).plus(estimatedTokenAmount).plus(estimatedCommissionTokenAmount);
-  //   const airdropBudgetAmount = new BigNumber(airdropOstUsd.toWei('1000000')); // 1 million
-  //
-  //   // Approve airdropBudgetHolder for transfer
-  //   const airdropBudgetHolderApproveResponse = await TC5.approve(
-  //     constants.airdropBudgetHolder,
-  //     constants.airdropBudgetHolderPassphrase,
-  //     constants.airdropOstUsdAddress,
-  //     airdropBudgetAmount,
-  //     constants.gasUsed);
-  //   console.log("airdropBudgetHolder approve");
-  //   console.log(airdropBudgetHolderApproveResponse);
-  //
-  //   // Approve account1 for transfer
-  //   const account1ApproveResponse = await TC5.approve(
-  //     constants.account1,
-  //     constants.accountPassphrase1,
-  //     constants.airdropOstUsdAddress,
-  //     estimatedTotalAmount,
-  //     constants.gasUsed);
-  //
-  //   console.log("user approve");
-  //   console.log(account1ApproveResponse);
-  //
-  //   const payResponse = await airdropOstUsd.pay(
-  //     constants.workerAccount1,
-  //     constants.workerAccountPassphrase1,
-  //     beneficiary,
-  //     transferAmount,
-  //     commissionBeneficiary,
-  //     commissionAmount,
-  //     currency,
-  //     intendedPricePoint,
-  //     constants.account1,
-  //     0,
-  //     constants.gasUsed,
-  //     {returnType: constants.returnTypeReceipt});
-  //
-  //   console.log("payResponse");
-  //   console.log(payResponse);
-  //
-  //
-  //   // verify if the transaction receipt is valid
-  //   utils.verifyTransactionReceipt(payResponse);
-  //
-  //   // verify if the transaction is actually mined
-  //   await utils.verifyIfMined(airdropOstUsd, payResponse.data.transaction_hash);
-  //
-  //   const account1Balance = new BigNumber(await TC5.balanceOf(constants.account1))
-  //     , account3Balance = new BigNumber(await TC5.balanceOf(constants.account3))
-  //     , account4Balance = new BigNumber(await TC5.balanceOf(constants.account4))
-  //   ;
-  //
-  //   assert.equal(
-  //     new BigNumber(0).plus(initialAccount1Balance)
-  //       .minus(estimatedTokenAmount)
-  //       .minus(estimatedCommissionTokenAmount)
-  //       .toNumber(), account1Balance.toNumber());
-  //
-  //   assert.equal(
-  //     new BigNumber(0).plus(initialAccount3Balance)
-  //       .plus(estimatedTokenAmount)
-  //       .toNumber(), account3Balance.toNumber());
-  //
-  //   assert.equal(
-  //     new BigNumber(0).plus(initialAccount4Balance)
-  //       .plus(estimatedCommissionTokenAmount)
-  //       .toNumber(), account4Balance.toNumber());
-  //
-  //   // Cache check
-  //   const finalAccount1BalanceCache = await getAmountFromCache(constants.account1)
-  //     , finalAccount3BalanceCache = await getAmountFromCache(constants.account3)
-  //     , finalAccount4BalanceCache = await getAmountFromCache(constants.account4)
-  //   ;
-  //
-  //   assert.equal(account1Balance.toNumber(), finalAccount1BalanceCache.toNumber(), "account1: Actual and cacheValue mismatch after test");
-  //   assert.equal(account3Balance.toNumber(), finalAccount3BalanceCache.toNumber(), "account3: Actual and cacheValue mismatch after test");
-  //   assert.equal(account4Balance.toNumber(), finalAccount4BalanceCache.toNumber(), "account4: Actual and cacheValue mismatch after test");
-  //
-  // });
-=======
   it('should pass when all parameters are valid', async function() {
     // eslint-disable-next-line no-invalid-this
     this.timeout(100000);
@@ -382,6 +259,5 @@
     assert.equal(account4Balance.toNumber(), finalAccount4BalanceCache.toNumber(), "account4: Actual and cacheValue mismatch after test");
 
   });
->>>>>>> 370b3d1c
 
 });