/* global describe, it */

const chai = require('chai')
  , assert = chai.assert;

const rootPrefix      = "../../.."
    , constants       = require(rootPrefix + '/mocha_test/lib/constants')
    , BigNumber       = require('bignumber.js')
    , utils           = require(rootPrefix+'/mocha_test/lib/utils')
<<<<<<< HEAD
    , web3RpcProvider = require(rootPrefix + '/lib/web3/providers/rpc')
    , SetWorkerKlass = require(rootPrefix + '/services/workers/set_worker')
    , IsWorkerKlass = require(rootPrefix + '/services/workers/is_worker')
=======
    , workersModule   = require(rootPrefix + '/lib/contract_interact/workers')
    , workers         = new workersModule(constants.workersContractAddress, constants.chainId)
    , web3Provider = require(rootPrefix + '/lib/web3/providers/ws')
>>>>>>> 19f2c435
;

describe('Set worker', function() {

  it('should pass the initial address checks', function() {

    assert.isDefined(constants.deployer);
    assert.isDefined(constants.ops);
    assert.isDefined(constants.account1);

  });

  it('should fail when gasPrice is null', async function() {

    // eslint-disable-next-line no-invalid-this
    this.timeout(100000);

    const currentBlockNumber = await web3Provider.eth.getBlockNumber()
        , deactivationHeight = new BigNumber(currentBlockNumber).plus(10000)
    ;

    // set worker
    var SetWorkerObject = new SetWorkerKlass({
      workers_contract_address: constants.workersContractAddress,
      sender_address: constants.ops,
      sender_passphrase: constants.opsPassphrase,
      worker_address: constants.workerAccount1,
      deactivation_height: deactivationHeight.toString(10),
      gas_price: 0,
      chain_id: constants.chainId,
      options: constants.optionsReceipt
    });
    const response = await SetWorkerObject.perform();

    // confirm failure reponse and message
    assert.equal(response.isFailure(), true);
    assert.equal(response.err.msg, 'gas is mandatory');

  });

  it('should fail when senderAddress is not valid', async function() {

    // eslint-disable-next-line no-invalid-this
    this.timeout(100000);

    const currentBlockNumber = await web3Provider.eth.getBlockNumber()
        , deactivationHeight = new BigNumber(currentBlockNumber).plus(10000)
    ;

    // set worker
    var SetWorkerObject = new SetWorkerKlass({
      workers_contract_address: constants.workersContractAddress,
      sender_address: 0,
      sender_passphrase: constants.opsPassphrase,
      worker_address: constants.workerAccount1,
      deactivation_height: deactivationHeight.toString(10),
      gas_price: constants.gasUsed,
      chain_id: constants.chainId,
      options: constants.optionsReceipt
    });
    const response = await SetWorkerObject.perform();
    // confirm failure reponse and message
    assert.equal(response.isFailure(), true);
    assert.equal(response.err.msg, 'sender address is invalid');

  });

  it('should fail when workerAddress is not valid', async function() {

    // eslint-disable-next-line no-invalid-this
    this.timeout(100000);

    const currentBlockNumber = await web3Provider.eth.getBlockNumber()
        , deactivationHeight = new BigNumber(currentBlockNumber).plus(10000)
    ;

    // set worker
    var SetWorkerObject = new SetWorkerKlass({
      workers_contract_address: constants.workersContractAddress,
      sender_address: constants.ops,
      sender_passphrase: constants.opsPassphrase,
      worker_address: 0,
      deactivation_height: deactivationHeight.toString(10),
      gas_price: constants.gasUsed,
      chain_id: constants.chainId,
      options: constants.optionsReceipt
    });
    const response = await SetWorkerObject.perform();

    // confirm failure reponse and message
    assert.equal(response.isFailure(), true);
    assert.equal(response.err.msg, 'worker address is invalid');

  });

  it('should fail when deactivationHeight is not present', async function() {

    // eslint-disable-next-line no-invalid-this
    this.timeout(100000);

    const currentBlockNumber = await web3Provider.eth.getBlockNumber()
        , deactivationHeight = new BigNumber(currentBlockNumber).plus(10000)
    ;

    // set worker
    var SetWorkerObject = new SetWorkerKlass({
      workers_contract_address: constants.workersContractAddress,
      sender_address: constants.ops,
      sender_passphrase: constants.opsPassphrase,
      worker_address: constants.workerAccount1,
      deactivation_height: null,
      gas_price: constants.gasUsed,
      chain_id: constants.chainId,
      options: constants.optionsReceipt
    });
    const response = await SetWorkerObject.perform();

    // confirm failure reponse and message
    assert.equal(response.isFailure(), true);
    assert.equal(response.err.msg, 'deactivation height is mandatory');

  });

  it('should fail when deactivationHeight is not a number', async function() {

    // eslint-disable-next-line no-invalid-this
    this.timeout(100000);

    const currentBlockNumber = await web3Provider.eth.getBlockNumber()
        , deactivationHeight = new BigNumber(currentBlockNumber).plus(10000)
    ;

    // set worker
    var SetWorkerObject = new SetWorkerKlass({
      workers_contract_address: constants.workersContractAddress,
      sender_address: constants.ops,
      sender_passphrase: constants.opsPassphrase,
      worker_address: constants.workerAccount1,
      deactivation_height: 'NaN',
      gas_price: constants.gasUsed,
      chain_id: constants.chainId,
      options: constants.optionsReceipt
    });
    const response = await SetWorkerObject.perform();
    // confirm failure reponse and message
    assert.equal(response.isFailure(), true);
    assert.equal(response.err.msg, 'deactivation height value is invalid');

  });

  it('should fail when deactivationHeight is less than 0', async function() {

    // eslint-disable-next-line no-invalid-this
    this.timeout(100000);

    const currentBlockNumber = await web3Provider.eth.getBlockNumber()
        , deactivationHeight = new BigNumber(currentBlockNumber).plus(10000)
    ;

    // set worker
    var SetWorkerObject = new SetWorkerKlass({
      workers_contract_address: constants.workersContractAddress,
      sender_address: constants.ops,
      sender_passphrase: constants.opsPassphrase,
      worker_address: constants.workerAccount1,
      deactivation_height: -1,
      gas_price: constants.gasUsed,
      chain_id: constants.chainId,
      options: constants.optionsReceipt
    });
    const response = await SetWorkerObject.perform();
    // confirm failure reponse and message
    assert.equal(response.isFailure(), true);
    assert.equal(response.err.msg, 'deactivation height value is invalid');

  });

  it('should fail when deactivationHeight is not an integer', async function() {

    // eslint-disable-next-line no-invalid-this
    this.timeout(100000);

    const currentBlockNumber = await web3Provider.eth.getBlockNumber()
        , deactivationHeight = new BigNumber(currentBlockNumber).plus(10000)
    ;

    // set worker
    var SetWorkerObject = new SetWorkerKlass({
      workers_contract_address: constants.workersContractAddress,
      sender_address: constants.ops,
      sender_passphrase: constants.opsPassphrase,
      worker_address: constants.workerAccount1,
      deactivation_height: 0.1,
      gas_price: constants.gasUsed,
      chain_id: constants.chainId,
      options: constants.optionsReceipt
    });
    const response = await SetWorkerObject.perform();
    // confirm failure reponse and message
    assert.equal(response.isFailure(), true);
    assert.equal(response.err.msg, 'deactivation height value is invalid');

  });

  it('should succeed', async function() {

    // eslint-disable-next-line no-invalid-this
    this.timeout(100000);

    const currentBlockNumber = await web3Provider.eth.getBlockNumber()
        , deactivationHeight = new BigNumber(currentBlockNumber).plus(10000)
    ;

    // confirm that worker is not a worker
    var IsWorkerObject = new IsWorkerKlass({
      workers_contract_address: constants.workersContractAddress,
      worker_address: constants.workerAccount1,
      chain_id: constants.chainId
    });
    const isWorkerBefore = await IsWorkerObject.perform();
    assert.equal(isWorkerBefore.isSuccess(), true);
    assert.equal(isWorkerBefore.data.isValid, false);

    // set worker
    var SetWorkerObject = new SetWorkerKlass({
      workers_contract_address: constants.workersContractAddress,
      sender_address: constants.ops,
      sender_passphrase: constants.opsPassphrase,
      worker_address: constants.workerAccount1,
      deactivation_height: deactivationHeight.toString(10),
      gas_price: constants.gasUsed,
      chain_id: constants.chainId,
      options: constants.optionsReceipt
    });
    const response = await SetWorkerObject.perform();

    // verify if the transaction receipt is valid
    utils.verifyTransactionReceipt(response);

    // confirm that worker is a worker
    var IsWorkerObject = new IsWorkerKlass({
      workers_contract_address: constants.workersContractAddress,
      worker_address: constants.workerAccount1,
      chain_id: constants.chainId
    });
    const isWorkerAfter = await IsWorkerObject.perform();
    assert.equal(isWorkerAfter.isSuccess(), true);
    assert.equal(isWorkerAfter.data.isValid, true);

  });

	it('should pass interaction layer test when return type is uuid', async function() {

    // eslint-disable-next-line no-invalid-this
    this.timeout(100000);

    const currentBlockNumber = await web3Provider.eth.getBlockNumber()
        , deactivationHeight = new BigNumber(currentBlockNumber).plus(10000)
    ;

    // set worker
    var SetWorkerObject = new SetWorkerKlass({
      workers_contract_address: constants.workersContractAddress,
      sender_address: constants.ops,
      sender_passphrase: constants.opsPassphrase,
      worker_address: constants.workerAccount1,
      deactivation_height: deactivationHeight.toString(10),
      gas_price: constants.gasUsed,
      chain_id: constants.chainId,
      options: constants.optionsUUID
    });
    const response = await SetWorkerObject.perform();

    // verify transaction UUID
    // we will not verify if it got mined as its just interaction layer testing
    utils.verifyTransactionUUID(response);

  });

  it('should pass interaction layer test when return type is txHash', async function() {

    // eslint-disable-next-line no-invalid-this
    this.timeout(100000);

    const currentBlockNumber = await web3Provider.eth.getBlockNumber()
        , deactivationHeight = new BigNumber(currentBlockNumber).plus(10000)
    ;

    // set worker
    var SetWorkerObject = new SetWorkerKlass({
      workers_contract_address: constants.workersContractAddress,
      sender_address: constants.ops,
      sender_passphrase: constants.opsPassphrase,
      worker_address: constants.workerAccount1,
      deactivation_height: deactivationHeight.toString(10),
      gas_price: constants.gasUsed,
      chain_id: constants.chainId,
      options: constants.optionsHash
    });
    const response = await SetWorkerObject.perform();

    // verify transaction hash
    utils.verifyTransactionHash(response);

  });

  it('should pass interaction layer test when return type is txReceipt', async function() {

    // eslint-disable-next-line no-invalid-this
    this.timeout(100000);

    const currentBlockNumber = await web3Provider.eth.getBlockNumber()
        , deactivationHeight = new BigNumber(currentBlockNumber).plus(10000)
    ;

    // set worker
    var SetWorkerObject = new SetWorkerKlass({
      workers_contract_address: constants.workersContractAddress,
      sender_address: constants.ops,
      sender_passphrase: constants.opsPassphrase,
      worker_address: constants.workerAccount1,
      deactivation_height: deactivationHeight.toString(10),
      gas_price: constants.gasUsed,
      chain_id: constants.chainId,
      options: constants.optionsReceipt
    });
    const response = await SetWorkerObject.perform();

    // verify transaction receipt
    utils.verifyTransactionReceipt(response);

	});

});<|MERGE_RESOLUTION|>--- conflicted
+++ resolved
@@ -7,15 +7,9 @@
     , constants       = require(rootPrefix + '/mocha_test/lib/constants')
     , BigNumber       = require('bignumber.js')
     , utils           = require(rootPrefix+'/mocha_test/lib/utils')
-<<<<<<< HEAD
-    , web3RpcProvider = require(rootPrefix + '/lib/web3/providers/rpc')
+    , web3Provider = require(rootPrefix + '/lib/web3/providers/ws')
     , SetWorkerKlass = require(rootPrefix + '/services/workers/set_worker')
     , IsWorkerKlass = require(rootPrefix + '/services/workers/is_worker')
-=======
-    , workersModule   = require(rootPrefix + '/lib/contract_interact/workers')
-    , workers         = new workersModule(constants.workersContractAddress, constants.chainId)
-    , web3Provider = require(rootPrefix + '/lib/web3/providers/ws')
->>>>>>> 19f2c435
 ;
 
 describe('Set worker', function() {
@@ -116,7 +110,7 @@
     // eslint-disable-next-line no-invalid-this
     this.timeout(100000);
 
-    const currentBlockNumber = await web3Provider.eth.getBlockNumber()
+    const currentBlockNumber = await web3RpcProvider.eth.getBlockNumber()
         , deactivationHeight = new BigNumber(currentBlockNumber).plus(10000)
     ;
 
@@ -144,7 +138,7 @@
     // eslint-disable-next-line no-invalid-this
     this.timeout(100000);
 
-    const currentBlockNumber = await web3Provider.eth.getBlockNumber()
+    const currentBlockNumber = await web3RpcProvider.eth.getBlockNumber()
         , deactivationHeight = new BigNumber(currentBlockNumber).plus(10000)
     ;
 
@@ -171,7 +165,7 @@
     // eslint-disable-next-line no-invalid-this
     this.timeout(100000);
 
-    const currentBlockNumber = await web3Provider.eth.getBlockNumber()
+    const currentBlockNumber = await web3RpcProvider.eth.getBlockNumber()
         , deactivationHeight = new BigNumber(currentBlockNumber).plus(10000)
     ;
 
