--- conflicted
+++ resolved
@@ -86,32 +86,20 @@
     this.index = 0;
   }
 
-<<<<<<< HEAD
-    get() {
-        assert(this.index < this.accounts.length);
-        const account = this.accounts[this.index];
-        this.index += 1;
-        return account;
-    }
-=======
   get() {
     assert(this.index < this.accounts.length);
     const account = this.accounts[this.index];
     this.index += 1;
     return account;
   }
->>>>>>> dec471f7
 };
 
 const receipts = [];
 
-<<<<<<< HEAD
-=======
 /**
  * It is used to log the transaction response in receipts array which will be
  * later used to analyse the transaction response.
  */
->>>>>>> dec471f7
 module.exports.logResponse = (response, description) => {
   receipts.push({
     receipt     : response.receipt,
@@ -120,26 +108,10 @@
   });
 }
 
-<<<<<<< HEAD
-module.exports.logReceipt = (receipt, description) => {
-  receipts.push({
-    receipt     : receipt,
-    description : description,
-    response    : null
-  })
-}
-
-module.exports.logTransaction = async (hash, description) => {
-  const receipt = await web3.eth.getTransactionReceipt(hash)
-  await this.logReceipt(receipt, description)
-}
-
-=======
 /**
  * It is used to calculate and print the gasUsed in the logged transaction
  * receipts.
  */
->>>>>>> dec471f7
 module.exports.printGasStatistics = () => {
   var totalGasUsed = 0
 
@@ -158,12 +130,9 @@
   console.log("      " + "Total gas logged: ".padEnd(45) + totalGasUsed + "\n")
 }
 
-<<<<<<< HEAD
-=======
 /**
  * It is used to remove all logged transaction receipts.
  */
->>>>>>> dec471f7
 module.exports.clearReceipts = () => {
   receipts.splice( 0, receipts.length );
 }
