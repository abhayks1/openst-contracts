/**
 * This is script for deploying Pricer contract on any chain.<br><br>
 *
 *   Prerequisite:
 *    <ol>
 *       <li>Deployer Address</li>
 *     </ol>
 *
 *
 * @module tools/deploy/EIP20TokenMock
 */

const readline = require('readline');
const rootPrefix = '../..';
const prompts = readline.createInterface(process.stdin, process.stdout);
const logger = require(rootPrefix + '/helpers/custom_console_logger');
const Deployer = require(rootPrefix + '/lib/deployer');
const coreConstants = require(rootPrefix + '/config/core_constants');

/**
 * It is the main performer method of this deployment script
 *
 * @param {Array} arguments
 *
 * @return {}
 */


async function performer(argv) {

  logger.info("argv[0]: " + argv[0]);
  logger.info("argv[1]: " + argv[1]);
  logger.info("argv[2]: " + argv[2]);
  logger.info("argv[3]: " + argv[3]);
  logger.info("argv[4]: " + argv[4]);
  logger.info("argv[5]: " + argv[5]);
  logger.info("argv[6]: " + argv[6]);
  logger.info("argv[7]: " + argv[7]);
  logger.info("argv[8]: " + argv[8]);

  if (argv.length < 7) {
    logger.error("Invalid arguments !!!");
    process.exit(0);
  }
  //argv[2] => uint256 conversionRate;
  //argv[3] => string symbol;
  //argv[4] => string name;
  //argv[5] => uint8 decimals;
  //argv[6] => hex gasPrice;
  //argv[7] => string travis;
  //argv[8] => string File name where contract address needs to write;
  const conversionRate = argv[2].trim();
  const symbol = argv[3].trim();
  const name = argv[4].trim();
  const decimals = argv[5].trim();
  const gasPrice = argv[6].trim();
  var isTravisCIEnabled = false;
  if (argv[7] !== undefined) {
    isTravisCIEnabled = argv[7].trim() === 'travis';
  }
  const fileForContractAddress = (argv[8] !== undefined) ? argv[8].trim() : '';

  logger.info("conversionRate: " + conversionRate);
  logger.info("symbol: " + symbol);
  logger.info("name: " + name);
  logger.info("decimals: " + decimals);
  logger.info("gasPrice: " + gasPrice);
  logger.info("Travis CI enabled Status: " + isTravisCIEnabled);

  if (isTravisCIEnabled === false ) {
    await new Promise(
      function (onResolve, onReject) {
        prompts.question("Please verify all above details. Do you want to proceed? [Y/N]", function (intent) {
          if (intent === 'Y') {
            logger.info('Great! Proceeding deployment.');
            prompts.close();
            onResolve();
          } else {
            logger.error('Exiting deployment scripts. Change the enviroment variables and re-run.');
            process.exit(1);
          }
        });
      }
    );
  } else {
    prompts.close();
  }

  const contractName = 'eip20tokenmock';

  var constructorArgs = [
    conversionRate,
    symbol,
    name,
    decimals
  ];

  const options = {returnType: "txReceipt"};

  const deployerInstance = new Deployer();

<<<<<<< HEAD
  logger.info(contractDeployTxReceipt);
  logger.win(contractName+ " Deployed ");
  const contractAddress = contractDeployTxReceipt.receipt.contractAddress;
  deployHelper.writeContractAddressToFile(fileForContractAddress, contractAddress);
=======
  const deployResult =  await deployerInstance.deploy(
    contractName,
    constructorArgs,
    gasPrice,
    options);

  if (deployResult.isSuccess()) {
    const contractAddress = deployResult.data.transaction_receipt.contractAddress;
    logger.win("contractAddress: " + contractAddress);
    if (fileForContractAddress !== '') {
      deployerInstance.writeContractAddressToFile(fileForContractAddress, contractAddress);
    }
  }
>>>>>>> 4c77dc06
}

// example: node ../tools/deploy/EIP20TokenMock.js 5 DKN deepeshCoin 18 0x12A05F200 travis bt.txt
performer(process.argv);<|MERGE_RESOLUTION|>--- conflicted
+++ resolved
@@ -99,12 +99,6 @@
 
   const deployerInstance = new Deployer();
 
-<<<<<<< HEAD
-  logger.info(contractDeployTxReceipt);
-  logger.win(contractName+ " Deployed ");
-  const contractAddress = contractDeployTxReceipt.receipt.contractAddress;
-  deployHelper.writeContractAddressToFile(fileForContractAddress, contractAddress);
-=======
   const deployResult =  await deployerInstance.deploy(
     contractName,
     constructorArgs,
@@ -118,7 +112,6 @@
       deployerInstance.writeContractAddressToFile(fileForContractAddress, contractAddress);
     }
   }
->>>>>>> 4c77dc06
 }
 
 // example: node ../tools/deploy/EIP20TokenMock.js 5 DKN deepeshCoin 18 0x12A05F200 travis bt.txt
