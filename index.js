--- conflicted
+++ resolved
@@ -4,29 +4,6 @@
  * Index File of "@openstfoundation/openst-payments" node module
  */
 
-<<<<<<< HEAD
-const rootPrefix = "."
-  , version = require(rootPrefix + '/package.json').version
-  , InstanceComposer = require( rootPrefix + "/instance_composer")
-;
-
-require(rootPrefix + '/services/manifest');
-
-const OpenSTPayments = function (configStrategy) {
-
-  const oThis = this;
-
-  if ( !configStrategy ) {
-    throw "Mandatory argument configStrategy missing";
-  }
-
-  const instanceComposer = oThis.ic = new InstanceComposer( configStrategy );
-
-  oThis.services = instanceComposer.getServiceManifest();
-
-  oThis.version = version;
-
-=======
 const rootPrefix = '.',
   version = require(rootPrefix + '/package.json').version,
   InstanceComposer = require(rootPrefix + '/instance_composer');
@@ -45,7 +22,6 @@
   oThis.services = instanceComposer.getServiceManifest();
 
   oThis.version = version;
->>>>>>> 3023a89d
 };
 
 module.exports = OpenSTPayments;