pragma solidity ^0.4.23;
import "./MultiSigWallet.sol";

// Copyright 2017 OpenST Ltd.
//
// Licensed under the Apache License, Version 2.0 (the "License");
// you may not use this file except in compliance with the License.
// You may obtain a copy of the License at
//
//    http://www.apache.org/licenses/LICENSE-2.0
//
// Unless required by applicable law or agreed to in writing, software
// distributed under the License is distributed on an "AS IS" BASIS,
// WITHOUT WARRANTIES OR CONDITIONS OF ANY KIND, either express or implied.
// See the License for the specific language governing permissions and
// limitations under the License.
//
// ----------------------------------------------------------------------------
// Utility Chain: Token Holder
//
// http://www.simpletoken.org/
//
// ----------------------------------------------------------------------------

/**
 *  @title TokenHolder contract.
 *
 *  @notice Implements properties and actions performed by an user. It enables
 *          scalable key management solutions for mainstream apps.
 *
 */
contract TokenHolder is MultiSigWallet{

    /** Storage */

    address public brandedToken;
    /** Co Gateway contract address */
    address public coGateway;
    /** how many max tokens can be spent in a single transfer */
    uint256 private spendingLimit;

    mapping (bytes32 => bool) public sessionLocks;

    /**
	 *  @notice Contract constructor
	 *
	 *  @param _brandedToken erc20 contract address this user is part of
	 *  @param _coGateway utility chain gateway contract address
	 *  @param _spendingLimit max tokens user can spend at a time
	 *  @param _wallets wallet addresses minimum 2 is needed
	 */
    constructor(
        address _brandedToken,
        address _coGateway,
        uint256 _spendingLimit,
        address[] _wallets)
        public
    {
        require(_brandedToken != address(0), "branded token contract address is 0");
        require(_coGateway != address(0), "Co gateway contract address is 0");
        require(_wallets.length >= 2, "Minimum two wallets are needed");

        spendingLimit = _spendingLimit;
        brandedToken = _brandedToken;
        coGateway = _coGateway;
    }

<<<<<<< HEAD
    validateSession(){
    }

=======
>>>>>>> 9e539883
}<|MERGE_RESOLUTION|>--- conflicted
+++ resolved
@@ -1,5 +1,4 @@
 pragma solidity ^0.4.23;
-import "./MultiSigWallet.sol";
 
 // Copyright 2017 OpenST Ltd.
 //
@@ -29,7 +28,7 @@
  *          scalable key management solutions for mainstream apps.
  *
  */
-contract TokenHolder is MultiSigWallet{
+contract TokenHolder {
 
     /** Storage */
 
@@ -65,10 +64,4 @@
         coGateway = _coGateway;
     }
 
-<<<<<<< HEAD
-    validateSession(){
-    }
-
-=======
->>>>>>> 9e539883
 }