--- conflicted
+++ resolved
@@ -134,15 +134,11 @@
     /* Special Functions */
 
     /**
-<<<<<<< HEAD
-     * @param _token eip20 contract address deployed for an economy.
-=======
      * @dev Constructor requires:
      *          - Branded token address is not null.
      *          - Token rules address is not null.
      *
-     * @param _brandedToken eip20 contract address deployed for an economy.
->>>>>>> aa7c37f6
+     * @param _token eip20 contract address deployed for an economy.
      * @param _tokenRules Token rules contract address.
      * @param _wallets array of wallet addresses.
      * @param _required No of requirements for multi sig wallet.
@@ -157,13 +153,8 @@
         MultiSigWallet(_wallets, _required)
     {
         require(
-<<<<<<< HEAD
             _token != address(0),
             "Token contract address is 0."
-=======
-            _brandedToken != address(0),
-            "Token contract address is null."
->>>>>>> aa7c37f6
         );
         require(
             _tokenRules != address(0),
