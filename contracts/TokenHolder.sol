--- conflicted
+++ resolved
@@ -1,5 +1,4 @@
-<<<<<<< HEAD
-=======
+
 pragma solidity ^0.4.23;
 
 // Copyright 2017 OpenST Ltd.
@@ -509,4 +508,3 @@
     }
 
 }
->>>>>>> 4f3c5b2a
