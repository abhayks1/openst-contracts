--- conflicted
+++ resolved
@@ -69,28 +69,6 @@
     }
 
     /**
-<<<<<<< HEAD
-     * @notice Mocks CoGateway revertRedemption function.
-     *
-     * @param _messageHash Message hash.
-     *
-     * @return redeemer_ Redeemer address.
-     * @return redeemerNonce_ Redeemer nonce.
-     * @return amount_ Redeem amount.
-     */
-    function revertRedemption(
-        bytes32 _messageHash
-    )
-        payable
-        public
-        returns (bytes32, bool)
-    {
-        require(msg.value != uint256(0), "msg.value is 0.");
-        receivedPayableAmount = msg.value;
-        return (_messageHash, true);
-    }
-
-=======
      * @notice Mocks CoGateway redeem function. Function arguments are not
      *         named because of compilation warning for unused variables.
      *
@@ -119,5 +97,25 @@
 
         return bytes32(0);
     }
->>>>>>> ee1d175c
+
+    /**
+     * @notice Mocks CoGateway revertRedemption function.
+     *
+     * @param _messageHash Message hash.
+     *
+     * @return redeemer_ Redeemer address.
+     * @return redeemerNonce_ Redeemer nonce.
+     * @return amount_ Redeem amount.
+     */
+    function revertRedemption(
+        bytes32 _messageHash
+    )
+    payable
+    public
+    returns (bytes32, bool)
+    {
+        require(msg.value != uint256(0), "msg.value is 0.");
+        receivedPayableAmount = msg.value;
+        return (_messageHash, true);
+    }
 }