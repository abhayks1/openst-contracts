--- conflicted
+++ resolved
@@ -3,14 +3,9 @@
 /**
  *  @title MultiSigWallet Contract
  *
- *  @notice Implement operations which require multiple owner confirmations. It is inherited by TokenHolder.sol
+ *  @notice Implement operations which require multiple confirmations.It is inherited by TokenHolder.sol
  *
  */
-// TODO change all uint => uint256
-// TODO if else spacing handling
-// TODO grouping public, internal, private functions
-// TODO Period after comment
-// A space after returns
 contract MultiSigWallet {
 
     /** Events */
@@ -25,7 +20,6 @@
     event Propose(address sender,bytes32 transactionId);
 
     /**  Storage */
-<<<<<<< HEAD
 
     /** It contains all the wallets added.*/
     address[] public wallets;
@@ -37,16 +31,6 @@
     /** It helps to direct lookup whether an wallet is already present or not  */
     mapping(address => bool) public isWallet;
     /** isExecuted mapping allows to check if a transaction (by hash) was already proposed and executed.
-=======
-    // TODO variables ordering
-    mapping(bytes32 => mapping(address => bool)) public confirmations;
-    mapping(address => bool) public isWallet;
-    address[] public wallets;
-    uint16 public required;
-
-    /**
-        isExecuted mapping allows to check if a transaction (by hash) was already proposed and executed.
->>>>>>> 216fc0eb
         Values could be :-
         00 :- initial state/Not proposed.
         01 :- Proposed state.
@@ -89,6 +73,7 @@
     }
 
     modifier notNull(address _address) {
+
         require(_address != 0, "Wallet address should not be null");
         _;
     }
