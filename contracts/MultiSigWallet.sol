--- conflicted
+++ resolved
@@ -123,11 +123,7 @@
             isWallet[_wallets[i]] = true;
         }
 
-<<<<<<< HEAD
-        wallets = _wallets;
-=======
         totalWalletCount = uint8(_wallets.length);
->>>>>>> cf72ef01
         required = _required;
     }
 
@@ -161,13 +157,8 @@
             /** add wallet is being done */
             if (isTransactionExecuted(transactionId)) {
                 isWallet[_wallet] = true;
-<<<<<<< HEAD
                 wallets.push(_wallet);
                 emit WalletAddition(_wallet);
-=======
-                totalWalletCount++;
-                emit WalletAddition(msg.sender, _wallet);
->>>>>>> cf72ef01
             }
         }
         return transactionId;
