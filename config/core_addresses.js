--- conflicted
+++ resolved
@@ -44,15 +44,13 @@
       abi: coreAbis.workers,
       bin: coreBins.workers
     },
-<<<<<<< HEAD
+    brandedtoken: {
+      abi: coreAbis.brandedtoken,
+      bin: coreBins.brandedtoken
+    },
     airdrop: {
       abi: coreAbis.airdrop,
       bin: coreBins.airdrop
-=======
-    brandedtoken: {
-      abi: coreAbis.brandedtoken,
-      bin: coreBins.brandedtoken
->>>>>>> cec2716f
     }
   }
 };
